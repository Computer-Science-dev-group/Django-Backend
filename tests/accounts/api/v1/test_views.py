from unittest import mock

import responses
from django.conf import settings
from django.core import signing
from django.urls import reverse
from django.utils import timezone
from rest_framework.test import APITestCase
from rest_framework_simplejwt.tokens import AccessToken

from tests.accounts.test_models import EmailVerificationFactory, UserModelFactory
from uia_backend.accounts.models import CustomUser


class UserRegistrationAPIViewTests(APITestCase):
    def setUp(self) -> None:
        self.url = reverse("accounts_api_v1:user_registration")

    @mock.patch("uia_backend.notification.tasks.send_template_email_task.delay")
    def test_user_registration_valid_data_successful(self, mock_send_email_task):
        """
        Test that user registration with valid data is successful.
        """

        # Create mock user data
        user_data = {
            "first_name": "John",
            "last_name": "Doe",
            "email": "johndoe@example.com",
            "password": "f_g68Ata7jPqqmm",
            "faculty": "Engineering",
            "department": "Computer Science",
            "year_of_graduation": "2022",
        }

        response = self.client.post(path=self.url, data=user_data)
        self.assertEqual(response.status_code, 201)

        expected_response_data = {
            "info": "Success",
            "message": {
                "first_name": "John",
                "last_name": "Doe",
                "email": "johndoe@example.com",
                "faculty": "Engineering",
                "department": "Computer Science",
                "year_of_graduation": "2022",
            },
        }

        self.assertDictEqual(expected_response_data, response.data)

        user = CustomUser.objects.filter(
            email=user_data["email"], is_active=False
        ).first()
        self.assertIsNotNone(user)

        self.assertNotEqual(user.password, user_data["password"])
        self.assertTrue(user.check_password(user_data["password"]))
        mock_send_email_task.assert_called_once()

    def test_user_registration_email_already_exists(self):
        """Test user registration fails with code 400 if user data already exits."""

        user = UserModelFactory.create()

        user_data = {
            "first_name": "John",
            "last_name": "Doe",
            "email": user.email,
            "password": "password123",
            "faculty": "Engineering",
            "department": "Computer Science",
            "year_of_graduation": "2022",
        }

        response = self.client.post(path=self.url, data=user_data)

        expected_response_data = {
            "info": "Failure",
            "message": "custom user with this email address already exists.",
        }
        self.assertEqual(response.status_code, 400)
        self.assertEqual(response.data, expected_response_data)


class EmailVerificationAPIViewTests(APITestCase):
    def setUp(self):
        self.user = UserModelFactory.create(is_active=False)
        self.email_verification = EmailVerificationFactory.create(
            user=self.user,
            is_active=True,
            expiration_date=timezone.now(),
        )

        signer = signing.TimestampSigner()
        signature = signer.sign_object(str(self.email_verification.id))

        self.url = reverse("accounts_api_v1:email_verification", args=[signature])

    def test_email_verification_successful(self):
        """Test if signature is valid then account is successfully verified."""

        response = self.client.get(path=self.url)

        self.assertEqual(response.status_code, 200)

        self.email_verification.refresh_from_db()
        self.user.refresh_from_db()

        self.assertTrue(self.user.is_active)
        self.assertFalse(self.email_verification.is_active)

        self.assertDictEqual(
            response.data,
            {
                "info": "Success",
                "message": "Your account has been successfully verified.",
            },
        )

    def test_email_verification_failed_invalid_signature(self):
        """Test that view handles invalid signature properly."""

        signature = "snsjahskjhsjkahskahsklhaksjhkas"
        self.url = reverse("accounts_api_v1:email_verification", args=[signature])

        response = self.client.get(path=self.url)

        self.assertEqual(response.status_code, 400)

        self.email_verification.refresh_from_db()
        self.user.refresh_from_db()

        self.assertFalse(self.user.is_active)
        self.assertTrue(self.email_verification.is_active)

        self.assertDictEqual(
            response.data,
            {
                "info": "Failure",
                "message": "Invalid link or link has expired.",
            },
        )


<<<<<<< HEAD
class UserProfileAPIViewTests(APITestCase):
    def setUp(self):
        self.url = reverse("accounts_api_v1:user_profile")
        self.user = UserModelFactory.create(is_active=True, is_verified=True)

    def test_unauthenticated_user_can_view_profile(self):
        """Test if an unauthenticated user can view profile."""

        response = self.client.get(self.url, args=[self.user.id])
        self.assertEqual(response.status_code, 401)

    def test_authenticated_user_can_view_profile(self):
        """Test if an authenticated user can view profile."""

        self.client.force_authenticate(user=self.user)
        response = self.client.get(self.url, args=[self.user.id])
        self.assertEqual(response.status_code, 200)

    def test_if_authenticated_user_can_update_profile(self):
        """Test if an authenticated user can update profile."""

        user_data = {
            "first_name": self.user.first_name,
            "last_name": self.user.last_name,
            "email": self.user.email,
            "password": self.user.password,
            "faculty": self.user.faculty,
            "department": self.user.department,
            "bio": "Hi, I am a graduate of Computer Science, UI",
            "gender": "Male",
            "display_name": "John Peters",
            "phone_number": "08020444345",
        }

        self.client.force_authenticate(user=self.user)
        response = self.client.put(path=self.url, data=user_data)

        self.assertEqual(response.status_code, 200)

        self.assertDictEqual(
            response.data,
            {
                "info": "Success",
                "message": "Your profile has been successfully updated.",
            },
        )

    def test_if_unauthenticated_user_can_update_profile(self):
        """Test if an unauthenticated user can update profile."""

        user_data = {
            "first_name": self.user.first_name,
            "last_name": self.user.last_name,
            "email": self.user.email,
            "password": self.user.password,
            "faculty": self.user.faculty,
            "department": self.user.department,
            "bio": "Hi, I am a graduate of Computer Science, UI",
            "gender": "Male",
            "display_name": "John Peters",
            "phone_number": "08020444345",
        }

        response = self.client.put(path=self.url, data=user_data)

        self.assertEqual(response.status_code, 401)

        self.assertDictEqual(
            response.data,
            {
                "info": "Failure",
                "message": "Authentication credentials were not provided.",
            },
        )


# NOTE: Joseph Complete this test when Abdulahhi's UserLogin PR is merged
=======
>>>>>>> 95b96db8
class ChangePasswordAPIViewTests(APITestCase):
    def setUp(self):
        self.user = UserModelFactory.create(is_active=True)
        self.url = reverse("accounts_api_v1:change_password")
        self.auth_headers = f"Bearer {AccessToken.for_user(self.user)}"

    @mock.patch("uia_backend.notification.tasks.send_template_email_task.delay")
    @responses.activate
    def test_change_password_authenticated_user_successful(self, mock_send_email_task):
        """Test change password successful for authenticated user."""

        responses.add(
            responses.GET,
            f"{settings.IP_API_CO_URL}/127.0.0.1/region/",
            body="Region",
            status=200,
        )

        valid_data = {"password": "f_g68Ata7jPqqmm"}

        self.client.credentials(
            HTTP_AUTHORIZATION=self.auth_headers,
            HTTP_USER_AGENT="Mozilla/5.0",
            REMOTE_ADDR="127.0.0.1",
        )
        response = self.client.put(
            data=valid_data,
            path=self.url,
        )

        self.assertEqual(response.status_code, 200)
        self.assertDictEqual(
            response.data,
            {"info": "Success", "message": "Password Changed Successfully."},
        )
        mock_send_email_task.assert_called_once()

    def test_change_password_unauthenticated_user(self):
        """Test change password failed for unauthenticated user."""

        valid_data = {"password": "f_g68Ata7jPqqmm"}

        response = self.client.put(data=valid_data, path=self.url)

        self.assertEqual(response.status_code, 401)
        self.assertDictEqual(
            response.data,
            {
                "info": "Failure",
                "message": "Authentication credentials were not provided.",
            },
        )

    def test_change_password_invalid_password(self):
        """Test change password failed for invalid password."""

        valid_data = {"password": "string"}

        self.client.credentials(HTTP_AUTHORIZATION=self.auth_headers)

        response = self.client.put(
            data=valid_data,
            path=self.url,
        )

        self.assertEqual(response.status_code, 400)


class LoginAPIViewTests(APITestCase):
    def setUp(self) -> None:
        self.user = UserModelFactory.create(is_active=True, email="user@example.com")
        self.user.set_password("string")
        self.user.save()
        self.url = reverse("accounts_api_v1:user_signin")

    def test_successful_login(self):
        """Test user logs in successfully."""

        valid_data = {"email": "user@example.com", "password": "string"}

        with mock.patch(
            "rest_framework_simplejwt.tokens.AccessToken.for_user",
            side_effect=["jwt-token-asasasas"],
        ) as jwt_token_mock:
            response = self.client.post(data=valid_data, path=self.url)

        jwt_token_mock.assert_called_once()
        self.assertEqual(response.status_code, 200)
        self.assertTrue(
            response.data,
            {"info": "Success", "message": {"auth_token": "jwt-token-asasasas"}},
        )

    def test_invalid_credentials_email(self):
        """Test login with invalid email fails."""
        valid_data = {"email": "invalid@example.com", "password": "string"}

        response = self.client.post(data=valid_data, path=self.url)

        self.assertEqual(response.status_code, 400)
        self.assertTrue(
            response.data,
            {
                "info": "Success",
                "message": "Invalid credentials or your account is inactive.",
            },
        )

    def test_invalid_credentials_password(self):
        """Test login with invalid password fails."""
        valid_data = {"email": "user@example.com", "password": "wrong"}

        response = self.client.post(data=valid_data, path=self.url)

        self.assertEqual(response.status_code, 400)
        self.assertTrue(
            response.data,
            {
                "info": "Success",
                "message": "Invalid credentials or your account is inactive.",
            },
        )

    def test_inactive_user(self):
        """Test login failes when user is inactive."""
        self.user.is_active = False
        self.user.save()

        valid_data = {"email": "user@example.com", "password": "string"}

        response = self.client.post(data=valid_data, path=self.url)

        self.assertEqual(response.status_code, 400)
        self.assertTrue(
            response.data,
            {
                "info": "Success",
                "message": "Invalid credentials or your account is inactive.",
            },
        )<|MERGE_RESOLUTION|>--- conflicted
+++ resolved
@@ -144,7 +144,6 @@
         )
 
 
-<<<<<<< HEAD
 class UserProfileAPIViewTests(APITestCase):
     def setUp(self):
         self.url = reverse("accounts_api_v1:user_profile")
@@ -222,8 +221,6 @@
 
 
 # NOTE: Joseph Complete this test when Abdulahhi's UserLogin PR is merged
-=======
->>>>>>> 95b96db8
 class ChangePasswordAPIViewTests(APITestCase):
     def setUp(self):
         self.user = UserModelFactory.create(is_active=True)
