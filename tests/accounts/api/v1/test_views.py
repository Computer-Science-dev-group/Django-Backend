--- conflicted
+++ resolved
@@ -147,7 +147,6 @@
         )
 
 
-<<<<<<< HEAD
 class ForgotPasswordAPIViewTestCase(APITestCase):
     def setUp(self):
         self.user = CustomUser.objects.create(
@@ -270,7 +269,8 @@
         response = self.client.post(self.url, data, format="json")
 
         self.assertEqual(response.status_code, status.HTTP_400_BAD_REQUEST)
-=======
+
+
 class UserProfileAPIViewTests(APITestCase):
     def setUp(self):
         self.url = reverse("accounts_api_v1:user_profile")
@@ -373,7 +373,6 @@
                 "message": "Authentication credentials were not provided.",
             },
         )
->>>>>>> 9a461df7
 
 
 class ChangePasswordAPIViewTests(APITestCase):
