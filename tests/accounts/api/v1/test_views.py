--- conflicted
+++ resolved
@@ -5,13 +5,10 @@
 from django.core import signing
 from django.urls import reverse
 from django.utils import timezone
-<<<<<<< HEAD
 from rest_framework import status
-from rest_framework.test import APIClient, APITestCase
-=======
-from rest_framework.test import APITestCase
+from rest_framework.test import APITestCase, APIClient, APITestCase
 from rest_framework_simplejwt.tokens import AccessToken
->>>>>>> 95b96db8
+
 
 from tests.accounts.test_models import EmailVerificationFactory, UserModelFactory
 from uia_backend.accounts import constants
@@ -151,7 +148,6 @@
         )
 
 
-<<<<<<< HEAD
 class ForgotPasswordAPIViewTestCase(APITestCase):
     def setUp(self):
         self.user = CustomUser.objects.create(
@@ -274,7 +270,7 @@
         response = self.client.post(self.url, data, format="json")
 
         self.assertEqual(response.status_code, status.HTTP_400_BAD_REQUEST)
-=======
+
 class ChangePasswordAPIViewTests(APITestCase):
     def setUp(self):
         self.user = UserModelFactory.create(is_active=True)
@@ -414,5 +410,4 @@
                 "info": "Success",
                 "message": "Invalid credentials or your account is inactive.",
             },
-        )
->>>>>>> 95b96db8
+        )