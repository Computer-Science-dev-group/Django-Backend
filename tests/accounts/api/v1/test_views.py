<<<<<<< HEAD
from unittest import TestCase, mock

from requests import request
=======
from datetime import timedelta
from unittest import mock
>>>>>>> 63c90b3a

import responses
from django.conf import settings
from django.core import signing
from django.urls import reverse
from django.utils import timezone
from rest_framework.test import APITestCase
from rest_framework_simplejwt.tokens import AccessToken

from tests.accounts.test_models import (
    EmailVerificationFactory,
    PasswordResetAttemptFactory,
    UserModelFactory,
)
from uia_backend.accounts.constants import (
    PASSWORD_RESET_ACTIVE_PERIOD,
    PASSWORD_RESET_TEMPLATE_ID,
)
from uia_backend.accounts.models import CustomUser, PasswordResetAttempt
from uia_backend.cluster.models import Cluster, ClusterMembership, InternalCluster


class UserRegistrationAPIViewTests(APITestCase):
    def setUp(self) -> None:
        self.url = reverse("accounts_api_v1:user_registration")

    @mock.patch("uia_backend.notification.tasks.send_template_email_task.delay")
    def test_user_registration_valid_data_successful(self, mock_send_email_task):
        """
        Test that user registration with valid data is successful.
        """

        # Create mock user data
        user_data = {
            "first_name": "John",
            "last_name": "Doe",
            "email": "johndoe@example.com",
            "password": "f_g68Ata7jPqqmm",
            "faculty": "Engineering",
            "department": "Computer Science",
            "year_of_graduation": "2022",
        }

        response = self.client.post(path=self.url, data=user_data)
        self.assertEqual(response.status_code, 201)

        expected_response_data = {
            "status": "Success",
            "code": 201,
            "data": {
                "first_name": "John",
                "last_name": "Doe",
                "email": "johndoe@example.com",
                "faculty": "Engineering",
                "department": "Computer Science",
                "year_of_graduation": "2022",
            },
        }

        self.assertDictEqual(expected_response_data, response.json())

        user = CustomUser.objects.filter(
            email=user_data["email"], is_active=False
        ).first()
        self.assertIsNotNone(user)

        self.assertNotEqual(user.password, user_data["password"])
        self.assertTrue(user.check_password(user_data["password"]))
        mock_send_email_task.assert_called_once()

    def test_user_registration_email_already_exists(self):
        """Test user registration fails with code 400 if user data already exits."""

        user = UserModelFactory.create()

        user_data = {
            "first_name": "John",
            "last_name": "Doe",
            "email": user.email,
            "password": "asasi'jidjdj;osd",
            "faculty": "Engineering",
            "department": "Computer Science",
            "year_of_graduation": "2022",
        }

        response = self.client.post(path=self.url, data=user_data)

        expected_response_data = {
            "status": "Error",
            "code": 400,
            "data": {
                "email": ["custom user with this email address already exists."],
            },
        }
        self.assertEqual(response.status_code, 400)
        self.assertEqual(response.json(), expected_response_data)


class EmailVerificationAPIViewTests(APITestCase):
    def setUp(self):
        self.user = UserModelFactory.create(is_active=False)
        self.email_verification = EmailVerificationFactory.create(
            user=self.user,
            is_active=True,
            expiration_date=timezone.now(),
        )

        signer = signing.TimestampSigner()
        signature = signer.sign_object(str(self.email_verification.id))

        self.url = reverse("accounts_api_v1:email_verification", args=[signature])

    def test_email_verification_successful(self):
        """Test if signature is valid then account is successfully verified."""

        response = self.client.get(path=self.url)

        self.assertEqual(response.status_code, 200)

        self.email_verification.refresh_from_db()
        self.user.refresh_from_db()

        self.assertTrue(self.user.is_active)
        self.assertFalse(self.email_verification.is_active)

        self.assertDictEqual(
            response.json(),
            {
                "status": "Success",
                "code": 200,
                "data": {"message": "Your account has been successfully verified."},
            },
        )

    def test__add_user_to_defualt_clusters_on_successful_email_verification(self):
        """Test to ensure that user is added to default clusters on email verification."""
        response = self.client.get(path=self.url)
        # TEST

        # Show that verification was sucessful
        self.assertEqual(response.status_code, 200)

        # Show that user was has been added to all default clusters
        self.assertEqual(InternalCluster.objects.all().count(), 4)
        self.assertEqual(Cluster.objects.all().count(), 4)
        self.assertEqual(ClusterMembership.objects.filter(user=self.user).count(), 4)

        global_cluster = InternalCluster.objects.filter(
            name="global", description=""
        ).first()
        self.assertIsNotNone(global_cluster)
        self.assertIsNotNone(global_cluster.cluster)
        self.assertTrue(
            ClusterMembership.objects.filter(
                user=self.user, cluster=global_cluster.cluster
            ).exists()
        )

        faculty_cluster = InternalCluster.objects.filter(
            name=f"faculty of {self.user.faculty}", description=""
        ).first()
        self.assertIsNotNone(faculty_cluster)
        self.assertIsNotNone(faculty_cluster.cluster)
        self.assertTrue(
            ClusterMembership.objects.filter(
                user=self.user, cluster=faculty_cluster.cluster
            ).exists()
        )

        department_cluster = InternalCluster.objects.filter(
            name=f"{self.user.department} department", description=""
        ).first()
        self.assertIsNotNone(department_cluster)
        self.assertIsNotNone(department_cluster.cluster)
        self.assertTrue(
            ClusterMembership.objects.filter(
                user=self.user, cluster=department_cluster.cluster
            ).exists()
        )

        yog_cluster = InternalCluster.objects.filter(
            name=f"{self.user.year_of_graduation} set", description=""
        ).first()
        self.assertIsNotNone(yog_cluster)
        self.assertIsNotNone(yog_cluster.cluster)
        self.assertTrue(
            ClusterMembership.objects.filter(
                user=self.user, cluster=yog_cluster.cluster
            ).exists()
        )

    def test_email_verification_failed_invalid_signature(self):
        """Test that view handles invalid signature properly."""

        signature = "snsjahskjhsjkahskahsklhaksjhkas"
        self.url = reverse("accounts_api_v1:email_verification", args=[signature])

        response = self.client.get(path=self.url)

        self.assertEqual(response.status_code, 400)

        self.email_verification.refresh_from_db()
        self.user.refresh_from_db()

        self.assertFalse(self.user.is_active)
        self.assertTrue(self.email_verification.is_active)

        self.assertDictEqual(
            response.json(),
            {
                "status": "Error",
                "code": 400,
                "data": {"non_field_errors": ["Invalid link or link has expired."]},
            },
        )

class UserFollowsAPIViewTests(APITestCase):
    def setUp(self):
        self.follow_or_unfollow_url = reverse("accounts_api_v1:user_follow_or_unfollow")
        self.follower_list_url = reverse("accounts_api_v1:user_follower_list")
        self.following_list_url = reverse("accounts_api_v1:user_following_list")
        self.user_1 = UserModelFactory.create(is_active=True, is_verified=True)
        self.user_2 = UserModelFactory.create(is_active=True, is_verified=True)

    def test_unauthenticated_user_cannot_follow(self):
        """Test if an unauthenticated user can follow other users."""

        response = self.client.post(self.follow_or_unfollow_url, args=[self.user_2.id])
        self.assertEqual(response.status_code, 401)

    def test_unauthenticated_user_cannot_unfollow(self):
        """Test if an unauthenticated user can unfollow other users."""

        response = self.client.delete(self.follow_or_unfollow_url, args=[self.user_2.id])
        self.assertEqual(response.status_code, 401)

    def test_authenticated_user_can_follow_users(self):
        """Test if an authenticated user can follow other users."""

        self.client.force_authenticate(user=self.user_1)
        response = self.client.post(self.url, args=[self.user_2.id])
        self.assertEqual(response.status_code, 200)
        self.assertDictEqual(
            dict(response.json()["data"]),
            {
                "message": f"You followed { self.user_2.get_full_name() } successfully",
            },
        )

    def test_authenticated_user_can_unfollow_users(self):
        """Test if an authenticated user can unfollow other users."""

        self.client.force_authenticate(user=self.user_1)
        response = self.client.delete(self.url, args=[self.user_2.id])
        self.assertEqual(response.status_code, 200)
        self.assertDictEqual(
            dict(response.json()["data"]),
            {
                "message": f"You unfollowed { self.user_2.get_full_name() } successfully",
            },
        )

class UserProfileAPIViewTests(APITestCase):
    def setUp(self):
        self.url = reverse("accounts_api_v1:user_profile")
        self.user = UserModelFactory.create(is_active=True, is_verified=True)

    def test_unauthenticated_user_cannot_view_profile(self):
        """Test if an unauthenticated user can view profile."""

        response = self.client.get(self.url, args=[self.user.id])
        self.assertEqual(response.status_code, 401)

    def test_authenticated_user_can_view_profile(self):
        """Test if an authenticated user can view profile."""

        self.client.force_authenticate(user=self.user)
        response = self.client.get(self.url, args=[self.user.id])
        self.assertEqual(response.status_code, 200)
        self.assertDictEqual(
            dict(response.json()["data"]),
            {
                "first_name": self.user.first_name,
                "last_name": self.user.last_name,
                "profile_picture": None,
                "cover_photo": None,
                "faculty": self.user.faculty,
                "department": self.user.department,
                "year_of_graduation": self.user.year_of_graduation,
                "bio": self.user.bio,
                "gender": self.user.gender,
                "display_name": self.user.display_name,
                "phone_number": self.user.phone_number,
                "date_of_birth": self.user.date_of_birth.isoformat(),
            },
        )

    def test_if_authenticated_user_can_update_profile(self):
        """Test if an authenticated user can update profile."""

        user_data = {
            "first_name": self.user.first_name,
            "last_name": self.user.last_name,
            "email": self.user.email,
            "password": self.user.password,
            "faculty": self.user.faculty,
            "department": self.user.department,
            "year_of_graduation": self.user.year_of_graduation,
            "bio": "Hi, I am a graduate of Computer Science, UI",
            "gender": "Male",
            "display_name": "John Peters",
            "phone_number": "08020444345",
        }

        self.client.force_authenticate(user=self.user)
        response = self.client.put(path=self.url, data=user_data)

        self.assertEqual(response.status_code, 200)

        self.assertDictEqual(
            response.json()["data"],
            {
                "first_name": user_data["first_name"],
                "last_name": user_data["last_name"],
                "faculty": user_data["faculty"],
                "department": user_data["department"],
                "bio": user_data["bio"],
                "gender": user_data["gender"],
                "display_name": user_data["display_name"],
                "phone_number": user_data["phone_number"],
                "date_of_birth": self.user.date_of_birth.isoformat(),
                "cover_photo": None,
                "profile_picture": None,
                "year_of_graduation": user_data["year_of_graduation"],
            },
        )

    def test_if_unauthenticated_user_can_update_profile(self):
        """Test if an unauthenticated user can update profile."""

        user_data = {
            "first_name": self.user.first_name,
            "last_name": self.user.last_name,
            "email": self.user.email,
            "password": self.user.password,
            "faculty": self.user.faculty,
            "department": self.user.department,
            "bio": "Hi, I am a graduate of Computer Science, UI",
            "gender": "Male",
            "display_name": "John Peters",
            "phone_number": "08020444345",
        }

        response = self.client.put(path=self.url, data=user_data)

        self.assertEqual(response.status_code, 401)

        self.assertDictEqual(
            response.json(),
            {
                "status": "Error",
                "code": 401,
                "data": {"detail": "Authentication credentials were not provided."},
            },
        )


class ChangePasswordAPIViewTests(APITestCase):
    def setUp(self):
        self.user = UserModelFactory.create(is_active=True)
        self.url = reverse("accounts_api_v1:change_password")
        self.auth_headers = f"Bearer {AccessToken.for_user(self.user)}"

    @responses.activate
    @mock.patch("uia_backend.notification.tasks.send_template_email_task.delay")
    def test_change_password_authenticated_user_successful(self, mock_send_email_task):
        """Test change password successful for authenticated user."""

        responses.add(
            responses.GET,
            f"{settings.IP_API_CO_URL}/127.0.0.1/region/",
            body="Region",
            status=200,
        )

        valid_data = {"password": "f_g68Ata7jPqqmm"}

        self.client.credentials(
            HTTP_AUTHORIZATION=self.auth_headers,
            HTTP_USER_AGENT="Mozilla/5.0",
            REMOTE_ADDR="127.0.0.1",
        )
        response = self.client.put(
            data=valid_data,
            path=self.url,
        )

        self.assertEqual(response.status_code, 200)
        self.assertDictEqual(
            response.json(),
            {
                "status": "Success",
                "code": 200,
                "data": {"message": "Password Changed Successfully."},
            },
        )
        mock_send_email_task.assert_called_once()

    def test_change_password_unauthenticated_user(self):
        """Test change password failed for unauthenticated user."""

        valid_data = {"password": "f_g68Ata7jPqqmm"}

        response = self.client.put(data=valid_data, path=self.url)

        self.assertEqual(response.status_code, 401)
        self.assertDictEqual(
            response.json(),
            {
                "status": "Error",
                "code": 401,
                "data": {"detail": "Authentication credentials were not provided."},
            },
        )

    def test_change_password_invalid_password(self):
        """Test change password failed for invalid password."""

        valid_data = {"password": "string"}

        self.client.credentials(HTTP_AUTHORIZATION=self.auth_headers)

        response = self.client.put(
            data=valid_data,
            path=self.url,
        )

        self.assertEqual(response.status_code, 400)


class LoginAPIViewTests(APITestCase):
    def setUp(self) -> None:
        self.user = UserModelFactory.create(is_active=True, email="user@example.com")
        self.user.set_password("string")
        self.user.save()
        self.url = reverse("accounts_api_v1:user_signin")

    def test_successful_login(self):
        """Test user logs in successfully."""

        valid_data = {"email": "user@example.com", "password": "string"}

        with mock.patch(
            "rest_framework_simplejwt.tokens.AccessToken.for_user",
            side_effect=["jwt-token-asasasas"],
        ) as jwt_token_mock:
            response = self.client.post(data=valid_data, path=self.url)

        jwt_token_mock.assert_called_once()
        self.assertEqual(response.status_code, 200)
        self.assertEqual(
            response.json(),
            {
                "status": "Success",
                "code": 200,
                "data": {"auth_token": "jwt-token-asasasas"},
            },
        )

    def test_invalid_credentials_email(self):
        """Test login with invalid email fails."""
        valid_data = {"email": "invalid@example.com", "password": "string"}

        response = self.client.post(data=valid_data, path=self.url)

        self.assertEqual(response.status_code, 400)
        self.assertEqual(
            response.json(),
            {
                "status": "Error",
                "code": 400,
                "data": {
                    "non_field_errors": [
                        "Invalid credentials or your account is inactive."
                    ]
                },
            },
        )

    def test_invalid_credentials_password(self):
        """Test login with invalid password fails."""
        valid_data = {"email": "user@example.com", "password": "wrong"}

        response = self.client.post(data=valid_data, path=self.url)

        self.assertEqual(response.status_code, 400)
        self.assertEqual(
            response.json(),
            {
                "status": "Error",
                "code": 400,
                "data": {
                    "non_field_errors": [
                        "Invalid credentials or your account is inactive."
                    ]
                },
            },
        )

    def test_inactive_user(self):
        """Test login failes when user is inactive."""
        self.user.is_active = False
        self.user.save()

        valid_data = {"email": "user@example.com", "password": "string"}

        response = self.client.post(data=valid_data, path=self.url)

        self.assertEqual(response.status_code, 400)
        self.assertEqual(
            response.json(),
            {
                "status": "Error",
                "code": 400,
                "data": {
                    "non_field_errors": [
                        "Invalid credentials or your account is inactive."
                    ]
                },
            },
        )


class ResetPasswordRequestAPIViewTests(APITestCase):
    def setUp(self) -> None:
        self.user = UserModelFactory.create(email="user@example.com", is_active=True)
        self.url = reverse("accounts_api_v1:request_password_reset_otp")

    @mock.patch(
        "uia_backend.accounts.api.v1.views.PasswordRestThrottle.allow_request",
        side_effect=[True],
    )
    @mock.patch("uia_backend.accounts.utils.send_template_email_task")
    def test_valid_email_provided(self, mock_send_email_task, mock_throttle):
        """Test that a valid email address is provided and OTP is successfully sent."""

        with mock.patch(
            "uia_backend.accounts.api.v1.serializers.generate_reset_password_otp",
            side_effect=[("000000", "")],
        ):
            response = self.client.post(self.url, {"email": self.user.email})

        self.assertEqual(response.status_code, 201)
        self.assertDictEqual(
            response.json(),
            {
                "status": "Success",
                "code": 201,
                "data": {"message": "OTP has been sent to this email address."},
            },
        )
        self.assertTrue(
            PasswordResetAttempt.objects.filter(
                user=self.user, status=PasswordResetAttempt.STATUS_PENDING
            ).exists()
        )

        reset_record = PasswordResetAttempt.objects.filter(
            user=self.user, status=PasswordResetAttempt.STATUS_PENDING
        ).first()

        mock_send_email_task.assert_called_once_with(
            recipients=[self.user.email],
            internal_tracker_ids=[str(reset_record.internal_tracker_id)],
            template_id=PASSWORD_RESET_TEMPLATE_ID,
            template_merge_data={
                self.user.email: {
                    "otp": "000000",
                    "expiration_in_minutes": PASSWORD_RESET_ACTIVE_PERIOD,
                },
            },
        )

    @mock.patch(
        "uia_backend.accounts.api.v1.views.PasswordRestThrottle.allow_request",
        side_effect=[True],
    )
    def test_invalid_email_provided(self, mock_throttle):
        """Test that an invalid email address is provided and appropriate error message is returned."""
        email = "unkwown"

        response = self.client.post(self.url, {"email": email})

        self.assertEqual(response.status_code, 400)
        self.assertDictEqual(
            response.json(),
            {
                "status": "Error",
                "code": 400,
                "data": {"email": ["Enter a valid email address."]},
            },
        )
        self.assertFalse(
            PasswordResetAttempt.objects.filter(
                user=self.user, status=PasswordResetAttempt.STATUS_PENDING
            ).exists()
        )

    @mock.patch(
        "uia_backend.accounts.api.v1.views.PasswordRestThrottle.allow_request",
        side_effect=[True],
    )
    def test_inactive_user_email_provided(self, mock_throttle):
        """Test that an email address of an inactive user is provided and appropriate error message is returned."""
        user = CustomUser.objects.create(email="test@example.com", is_active=False)
        response = self.client.post(self.url, {"email": user.email})

        self.assertEqual(response.status_code, 400)
        self.assertDictEqual(
            response.json(),
            {
                "status": "Error",
                "code": 400,
                "data": {
                    "email": [
                        "Invalid email address. No active user with this credentials was found."
                    ]
                },
            },
        )
        self.assertFalse(
            PasswordResetAttempt.objects.filter(
                user=self.user, status=PasswordResetAttempt.STATUS_PENDING
            ).exists()
        )


class VerifyResetPasswordAPIViewTests(APITestCase):
    def setUp(self) -> None:
        self.user = UserModelFactory.create(email="user@example.com", is_active=True)
        self.otp = "000000"
        self.reset_record = PasswordResetAttemptFactory.create(
            status=PasswordResetAttempt.STATUS_PENDING,
            signed_otp=signing.Signer().sign(self.otp),
            expiration_datetime=timezone.now() + timedelta(hours=2),
            user=self.user,
        )
        self.url = reverse("accounts_api_v1:verify_password_reset_otp")

    def test_verify_otp_successfully(self):
        """Test verifying otp is successful."""

        request_data = {"otp": self.otp, "email": self.user.email}
        response = self.client.post(path=self.url, data=request_data)

        self.assertEqual(response.status_code, 200)
        self.assertDictEqual(
            response.json(),
            {
                "status": "Success",
                "code": 200,
                "data": {
                    "password_change_key": self.reset_record.generate_signed_identifier()
                },
            },
        )

        self.reset_record.refresh_from_db()
        self.assertEqual(
            self.reset_record.status, PasswordResetAttempt.STATUS_OTP_VERIFIED
        )

    def test_verify_otp_fails_when_otp_is_invaild(self):
        """Test that view fails when otp is invalid."""

        request_data = {"otp": "111111", "email": self.user.email}
        response = self.client.post(path=self.url, data=request_data)

        self.assertEqual(response.status_code, 400)
        self.assertDictEqual(
            response.json(),
            {
                "status": "Error",
                "code": 400,
                "data": {"otp": ["Invalid otp or otp has expired."]},
            },
        )

        self.reset_record.refresh_from_db()
        self.assertEqual(self.reset_record.status, PasswordResetAttempt.STATUS_PENDING)

    def test_verify_otp_fails_when_reset_record_status_is_not_pending(self):
        """Test that view fails when PasswordResetAttempt status is not pending."""

        self.reset_record.status = PasswordResetAttempt.STATUS_EXPIRED
        self.reset_record.save()

        request_data = {"otp": self.otp, "email": self.user.email}
        response = self.client.post(path=self.url, data=request_data)

        self.assertEqual(response.status_code, 400)

        self.assertDictEqual(
            response.json(),
            {
                "status": "Error",
                "code": 400,
                "data": {"otp": ["Invalid otp or otp has expired."]},
            },
        )

        self.reset_record.refresh_from_db()
        self.assertEqual(self.reset_record.status, PasswordResetAttempt.STATUS_EXPIRED)

    def test_verify_otp_fails_when_reset_record_has_expired(self):
        """Test that view fails when PasswordResetAttempt has expired."""

        self.reset_record.expiration_datetime = timezone.now() - timedelta(minutes=1)
        self.reset_record.save()

        request_data = {"otp": self.otp, "email": self.user.email}
        response = self.client.post(path=self.url, data=request_data)

        request_data = {"otp": self.otp, "email": self.user.email}
        response = self.client.post(path=self.url, data=request_data)

        self.assertEqual(response.status_code, 400)

        self.assertDictEqual(
            response.json(),
            {
                "status": "Error",
                "code": 400,
                "data": {"otp": ["Invalid otp or otp has expired."]},
            },
        )

        self.reset_record.refresh_from_db()
        self.assertEqual(self.reset_record.status, PasswordResetAttempt.STATUS_PENDING)


class ResetPasswordAPIViewTests(APITestCase):
    def setUp(self) -> None:
        self.user = UserModelFactory.create(email="user@example.com", is_active=True)
        self.otp = "000000"
        self.reset_record = PasswordResetAttemptFactory.create(
            status=PasswordResetAttempt.STATUS_OTP_VERIFIED,
            signed_otp=signing.Signer().sign(self.otp),
            expiration_datetime=timezone.now() + timedelta(hours=2),
            user=self.user,
        )
        self.url = reverse("accounts_api_v1:reset_password")

    def test_reset_password_successfully(self):
        """Test that view allows user to change password successfuly."""

        self.user.set_password("string")
        self.user.save()

        request_data = {
            "password_change_key": self.reset_record.generate_signed_identifier(),
            "new_password": "f_g68Ata7jPqqmm",
            "email": self.user.email,
        }

        response = self.client.post(path=self.url, data=request_data)

        self.assertEqual(response.status_code, 200)
        self.assertDictEqual(
            response.json(),
            {
                "status": "Success",
                "code": 200,
                "data": {"message": "Password Reset Successfully."},
            },
        )

        self.user.refresh_from_db()
        self.reset_record.refresh_from_db()
        self.assertTrue(self.user.check_password("f_g68Ata7jPqqmm"))
        self.assertEqual(self.reset_record.status, PasswordResetAttempt.STATUS_SUCCESS)

    def test_reset_password_fails_when_new_password_is_weak(self):
        self.user.set_password("string")
        self.user.save()

        request_data = {
            "password_change_key": self.reset_record.generate_signed_identifier(),
            "new_password": "password",
            "email": self.user.email,
        }

        response = self.client.post(path=self.url, data=request_data)

        self.assertEqual(response.status_code, 400)
        self.assertDictEqual(
            response.json(),
            {
                "status": "Error",
                "code": 400,
                "data": {"new_password": ["['This password is too common.']"]},
            },
        )

        self.user.refresh_from_db()
        self.reset_record.refresh_from_db()

        self.assertFalse(self.user.check_password("password"))
        self.assertTrue(self.user.check_password("string"))

        self.assertEqual(
            self.reset_record.status, PasswordResetAttempt.STATUS_OTP_VERIFIED
        )

    def test_reset_password_fails_when_otp_has_expired(self):
        self.user.set_password("string")
        self.reset_record.expiration_datetime = timezone.now() - timedelta(minutes=1)
        self.reset_record.save()
        self.user.save()

        request_data = {
            "password_change_key": self.reset_record.generate_signed_identifier(),
            "new_password": "f_g68Ata7jPqqmm",
            "email": self.user.email,
        }

        response = self.client.post(path=self.url, data=request_data)

        self.assertEqual(response.status_code, 400)
        self.assertDictEqual(
            response.json(),
            {
                "status": "Error",
                "code": 400,
                "data": {
                    "password_change_key": [
                        (
                            "Invalid password_change_key or session has expired. "
                            "Please restart process."
                        )
                    ]
                },
            },
        )

        self.user.refresh_from_db()
        self.reset_record.refresh_from_db()

        self.assertFalse(self.user.check_password("password"))
        self.assertTrue(self.user.check_password("string"))

        self.assertEqual(
            self.reset_record.status, PasswordResetAttempt.STATUS_OTP_VERIFIED
        )

    def test_reset_password_fails_when_password_change_key_has_expired(self):
        self.user.set_password("string")
        self.user.save()

        request_data = {
            "password_change_key": self.reset_record.generate_signed_identifier(),
            "new_password": "f_g68Ata7jPqqmm",
            "email": self.user.email,
        }

        with mock.patch(
            "uia_backend.accounts.models.signing.TimestampSigner.unsign",
            side_effect=[signing.BadSignature],
        ):
            response = self.client.post(path=self.url, data=request_data)

        self.assertEqual(response.status_code, 400)
        self.assertDictEqual(
            response.json(),
            {
                "status": "Error",
                "code": 400,
                "data": {
                    "password_change_key": [
                        (
                            "Invalid password_change_key or session has expired. "
                            "Please restart process."
                        )
                    ]
                },
            },
        )

        self.user.refresh_from_db()
        self.reset_record.refresh_from_db()

        self.assertFalse(self.user.check_password("password"))
        self.assertTrue(self.user.check_password("string"))

        self.assertEqual(
            self.reset_record.status, PasswordResetAttempt.STATUS_OTP_VERIFIED
        )<|MERGE_RESOLUTION|>--- conflicted
+++ resolved
@@ -1,11 +1,7 @@
-<<<<<<< HEAD
-from unittest import TestCase, mock
-
-from requests import request
-=======
+
 from datetime import timedelta
 from unittest import mock
->>>>>>> 63c90b3a
+
 
 import responses
 from django.conf import settings
