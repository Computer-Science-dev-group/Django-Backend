import uuid

from dateutil.relativedelta import relativedelta
from django.core import signing
from django.utils import timezone

from tests.accounts.test_models import EmailVerificationFactory, UserModelFactory
from uia_backend.accounts.api.v1.serializers import (
    ChangePasswordSerializer,
    EmailVerificationSerializer,
    UserProfileSerializer,
    UserRegistrationSerializer,
)
from uia_backend.libs.testutils import CustomSerializerTests


class UserRegistrationSerializerTests(CustomSerializerTests):
    __test__ = True

    serializer_class = UserRegistrationSerializer

    REQUIRED_FIELDS = [
        "first_name",
        "last_name",
        "email",
        "password",
        "faculty",
        "department",
        "year_of_graduation",
    ]

    NON_REQUIRED_FIELDS = []

    VALID_DATA = [
        {
            "data": {
                "first_name": "John",
                "last_name": "Doe",
                "email": "user@example.com",
                "password": "f_g68Ata7jPqqmm",
                "faculty": "Science",
                "department": "Computer Science",
                "year_of_graduation": "2001",
            },
            "lable": "Test valid data",
            "context": None,
        }
    ]

    INVALID_DATA = [
        {
            "data": {
                "first_name": "John",
                "last_name": "Doe",
                "email": "user@example.com",
                "password": "f_g68Ata7jPqqmm",
                "faculty": "Science",
                "department": "Computer Science",
                "year_of_graduation": "1901",
            },
            "lable": "Test invalid year_of_graduation 1",
            "context": None,
        },
        {
            "data": {
                "first_name": "John",
                "last_name": "Doe",
                "email": "user@example.com",
                "password": "f_g68Ata7jPqqmm",
                "faculty": "Science",
                "department": "Computer Science",
                "year_of_graduation": str(
                    (timezone.now() + relativedelta(year=1)).year
                ),
            },
            "lable": "Test invalid year_of_graduation 2",
            "context": None,
        },
        {
            "data": {
                "first_name": "John",
                "last_name": "Doe",
                "email": "user@example.com",
                "password": "f_g68Ata7jPqqmm",
                "faculty": "Science",
                "department": "Computer Science",
                "year_of_graduation": "2s21",
            },
            "lable": "Test invalid year_of_graduation format 3",
            "context": None,
        },
        {
            "data": {
                "first_name": "John",
                "last_name": "Doe",
                "email": "user@example.com",
                "password": "string",
                "faculty": "Science",
                "department": "Computer Science",
                "year_of_graduation": "2001",
            },
            "lable": "Test invalid password",
            "context": None,
        },
    ]


class EmailVerificationSerializerTests(CustomSerializerTests):
    __test__ = True

    serializer_class = EmailVerificationSerializer

    REQUIRED_FIELDS = ["signature"]
    NON_REQUIRED_FIELDS = []

    def setUp(self) -> None:
        user = UserModelFactory.create()
        verification_record = EmailVerificationFactory.create(
            expiration_date=(timezone.now() + relativedelta(days=34)), user=user
        )

        signer = signing.TimestampSigner()
        signature = signer.sign_object(str(verification_record.id))

        self.VALID_DATA = [
            {
                "data": {
                    "signature": signature,
                },
                "lable": "Test valid data",
            }
        ]

        self.INVALID_DATA = [
            {
                "data": {
                    "signature": "asjnj-lsndjka-nsdnxswsn.dnas-mdnamsnd",
                },
                "lable": "Test invalid bad signature",
            },
            {
                "data": {
                    "signature": signer.sign_object(str(uuid.uuid4())),
                },
                "lable": "Invalid Email Record",
            },
        ]


class UserProfileSerializerTests(CustomSerializerTests):
    __test__ = True

    serializer_class = UserProfileSerializer

    REQUIRED_FIELDS = [
        "first_name",
        "last_name",
        "email",
        "faculty",
        "department",
        "year_of_graduation",
    ]

    NON_REQUIRED_FIELDS = [
        "bio",
        "gender",
        "profile_picture",
        "cover_photo",
        "phone_number",
        "display_name",
    ]

    VALID_DATA = [
        {
            "data": {
                "first_name": "John",
                "last_name": "Doe",
                "email": "user@example.com",
                "password": "f_g68Ata7jPqqmm",
                "faculty": "Science",
                "department": "Computer Science",
                "year_of_graduation": "2001",
                "bio": "Hi, I am a graduate of Computer Science, UI",
                "gender": "Male",
                "display_name": "John Peters",
                "phone_number": "08020444345",
            },


          
    INVALID_DATA = [
        {
            "data": {
                "first_name": "",
                "last_name": "",
                "email": "user@example.com",
                "faculty": "Science",
                "department": "Computer Science",
                "year_of_graduation": "1901",
            },
            "lable": "Test first_name and last_name failed",
            "context": None,
        },
        {
            "data": {
                "first_name": "John",
                "last_name": "Doe",
                "email": "user@example.com",
                "faculty": "Science",
                "department": "Computer Science",
                "year_of_graduation": str(
                    (timezone.now() + relativedelta(year=1)).year
                ),
            },
            "lable": "Test writing to year_of_graduation field failed",
            "context": None,
        },
        {
            "data": {
                "first_name": "John",
                "last_name": "Doe",
                "email": "user@example.com",
                "password": "f_g68Ata7jPqqmm",
                "faculty": "Science",
                "department": "",
                "year_of_graduation": "2s21",
            },
            "lable": "Test writing to department field failed",
            "context": None,
        },
        {
            "data": {
                "first_name": "John",
                "last_name": "Doe",
                "email": "user@example.com",
                "faculty": "",
                "department": "Computer Science",
                "year_of_graduation": "2001",
            },
            "lable": "Test writing to faculty field failed",
            "context": None,
        },
    ]
<<<<<<< HEAD
=======
          
class ChangePasswordSerializerTests(CustomSerializerTests):
    __test__ = True

    serializer_class = ChangePasswordSerializer

    REQUIRED_FIELDS = ["password"]
    NON_REQUIRED_FIELDS = []

    VALID_DATA = [
        {
            "data": {"password": "f_g68Ata7jPqqmm"},
            "lable": "Test valid data",
            "context": None,
        }
    ]
          
    INVALID_DATA = [
        {
            "data": {"password": "string"},
            "lable": "Test invalid password lenght",
            "context": None,
        }
      
>>>>>>> de8f3866
<|MERGE_RESOLUTION|>--- conflicted
+++ resolved
@@ -241,9 +241,8 @@
             "context": None,
         },
     ]
-<<<<<<< HEAD
-=======
-          
+     
+
 class ChangePasswordSerializerTests(CustomSerializerTests):
     __test__ = True
 
@@ -266,5 +265,5 @@
             "lable": "Test invalid password lenght",
             "context": None,
         }
-      
->>>>>>> de8f3866
+    ]    
+      