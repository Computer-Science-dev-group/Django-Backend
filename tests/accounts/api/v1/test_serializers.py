import random
import uuid
from unittest.mock import MagicMock

from dateutil.relativedelta import relativedelta
from django.core import signing
from django.utils import timezone

from tests.accounts.test_models import (
    EmailVerificationFactory,
    PasswordResetAttemptFactory,
    UserModelFactory,
)
from uia_backend.accounts.api.v1.serializers import (
    ChangePasswordSerializer,
    EmailVerificationSerializer,
<<<<<<< HEAD
    FollowsSerializer,
=======
    FriendshipInvitationSerializer,
>>>>>>> 6a22a282
    LoginSerializer,
    ResetPasswordSerializer,
    RestPasswordRequestSerializer,
    UserProfileSerializer,
    UserRegistrationSerializer,
    VerifyResetPasswordOTPSerializer,
)
from uia_backend.accounts.models import PasswordResetAttempt
from uia_backend.libs.testutils import CustomSerializerTests


class UserRegistrationSerializerTests(CustomSerializerTests):
    __test__ = True

    serializer_class = UserRegistrationSerializer

    REQUIRED_FIELDS = [
        "first_name",
        "last_name",
        "email",
        "password",
        "faculty",
        "department",
        "year_of_graduation",
    ]

    NON_REQUIRED_FIELDS = []

    VALID_DATA = [
        {
            "data": {
                "first_name": "John",
                "last_name": "Doe",
                "email": "user@example.com",
                "password": "f_g68Ata7jPqqmm",
                "faculty": "Science",
                "department": "Computer Science",
                "year_of_graduation": "2001",
            },
            "lable": "Test valid data",
            "context": None,
        }
    ]

    INVALID_DATA = [
        {
            "data": {
                "first_name": "John",
                "last_name": "Doe",
                "email": "user@example.com",
                "password": "f_g68Ata7jPqqmm",
                "faculty": "Science",
                "department": "Computer Science",
                "year_of_graduation": "1901",
            },
            "lable": "Test invalid year_of_graduation 1",
            "context": None,
        },
        {
            "data": {
                "first_name": "John",
                "last_name": "Doe",
                "email": "user@example.com",
                "password": "f_g68Ata7jPqqmm",
                "faculty": "Science",
                "department": "Computer Science",
                "year_of_graduation": str(
                    (timezone.now() + relativedelta(year=1)).year
                ),
            },
            "lable": "Test invalid year_of_graduation 2",
            "context": None,
        },
        {
            "data": {
                "first_name": "John",
                "last_name": "Doe",
                "email": "user@example.com",
                "password": "f_g68Ata7jPqqmm",
                "faculty": "Science",
                "department": "Computer Science",
                "year_of_graduation": "2s21",
            },
            "lable": "Test invalid year_of_graduation format 3",
            "context": None,
        },
        {
            "data": {
                "first_name": "John",
                "last_name": "Doe",
                "email": "user@example.com",
                "password": "string",
                "faculty": "Science",
                "department": "Computer Science",
                "year_of_graduation": "2001",
            },
            "lable": "Test invalid password",
            "context": None,
        },
    ]


class EmailVerificationSerializerTests(CustomSerializerTests):
    __test__ = True

    serializer_class = EmailVerificationSerializer

    REQUIRED_FIELDS = ["signature"]
    NON_REQUIRED_FIELDS = []

    def setUp(self) -> None:
        user = UserModelFactory.create()
        verification_record = EmailVerificationFactory.create(
            expiration_date=(timezone.now() + relativedelta(days=34)), user=user
        )

        signer = signing.TimestampSigner()
        signature = signer.sign_object(str(verification_record.id))

        self.VALID_DATA = [
            {
                "data": {
                    "signature": signature,
                },
                "lable": "Test valid data",
            }
        ]

        self.INVALID_DATA = [
            {
                "data": {
                    "signature": "asjnj-lsndjka-nsdnxswsn.dnas-mdnamsnd",
                },
                "lable": "Test invalid bad signature",
            },
            {
                "data": {
                    "signature": signer.sign_object(str(uuid.uuid4())),
                },
                "lable": "Invalid Email Record",
            },
        ]


class UserProfileSerializerTests(CustomSerializerTests):
    __test__ = True

    serializer_class = UserProfileSerializer

    REQUIRED_FIELDS = [
        "first_name",
        "last_name",
        "display_name",
    ]

    NON_REQUIRED_FIELDS = [
        "profile_picture",
        "cover_photo",
        "phone_number",
        "bio",
        "gender",
        "date_of_birth",
        "year_of_graduation",
        "department",
        "faculty",
    ]

    VALID_DATA = [
        {
            "data": {
                "first_name": "John",
                "last_name": "Doe",
                "email": "user@example.com",
                "password": "f_g68Ata7jPqqmm",
                "faculty": "Science",
                "department": "Computer Science",
                "year_of_graduation": "2001",
                "bio": "Hi, I am a graduate of Computer Science, UI",
                "gender": "Male",
                "display_name": "John Peters",
                "phone_number": "08020444345",
            },
        },
    ]

    INVALID_DATA = [
        {
            "data": {
                "first_name": "",
                "last_name": "",
                "email": "user@example.com",
                "faculty": "Science",
                "department": "Computer Science",
                "year_of_graduation": "1901",
            },
            "lable": "Test first_name and last_name failed",
            "context": None,
        },
        {
            "data": {
                "first_name": "John",
                "last_name": "Doe",
                "email": "user@example.com",
                "password": "f_g68Ata7jPqqmm",
                "faculty": "Science",
                "department": "",
                "year_of_graduation": "2s21",
            },
            "lable": "Test writing to department field failed",
            "context": None,
        },
        {
            "data": {
                "first_name": "John",
                "last_name": "Doe",
                "email": "user@example.com",
                "faculty": "",
                "department": "Computer Science",
                "year_of_graduation": "2001",
            },
            "lable": "Test writing to faculty field failed",
            "context": None,
        },
    ]


class ChangePasswordSerializerTests(CustomSerializerTests):
    __test__ = True

    serializer_class = ChangePasswordSerializer

    REQUIRED_FIELDS = ["password"]
    NON_REQUIRED_FIELDS = []

    VALID_DATA = [
        {
            "data": {"password": "f_g68Ata7jPqqmm"},
            "lable": "Test valid data",
            "context": None,
        }
    ]

    INVALID_DATA = [
        {
            "data": {"password": "string"},
            "lable": "Test invalid password lenght",
            "context": None,
        }
    ]


class FollowsSerializerTests(CustomSerializerTests):
    __test__ = True

    serializer_class = FollowsSerializer

    REQUIRED_FIELDS = ["user_from", "user_to"]
    NON_REQUIRED_FIELDS = []

    def setUp(self) -> None:
        user_1 = UserModelFactory.create(
            email="user1@example.com", is_active=True, is_verified=True
        )
        user_1.set_password("12345")
        user_1.save()

        user_2 = UserModelFactory.create(
            email="user2@example.com", is_active=True, is_verified=True
        )
        user_2.set_password("12345")
        user_2.save()

        self.VALID_DATA = [
            {
                "data": {"user_from": user_1.id, "user_to": user_2.id},
                "lable": "Test valid data for follow relationship between users",
                "context": None,
            }
        ]

        self.INVALID_DATA = [
            {
                "data": {"user_from": None, "user_to": None},
                "lable": "Test invalid data for follow relationship between users",
                "context": None,
            }
        ]


class LoginSerializerTests(CustomSerializerTests):
    __test__ = True

    serializer_class = LoginSerializer

    REQUIRED_FIELDS = ["email", "password"]
    NON_REQUIRED_FIELDS = []

    def setUp(self) -> None:
        user = UserModelFactory.create(email="user@example.com", is_active=True)

        user.set_password("12345")
        user.save()

        inactive_user = UserModelFactory.create(
            email="inactive@example.com",
            is_active=False,
        )

        inactive_user.set_password("12345")
        inactive_user.save()

        self.VALID_DATA = [
            {
                "data": {"password": "12345", "email": "user@example.com"},
                "lable": "Test valid data",
                "context": None,
            }
        ]

        self.INVALID_DATA = [
            {
                "data": {"password": "12345", "email": "wrong@example.com"},
                "lable": "Test invalid data wrong email.",
                "context": None,
            },
            {
                "data": {"password": "xxxxxx", "email": "user@example.com"},
                "lable": "Test invalid data wrong password.",
                "context": None,
            },
            {
                "data": {"password": "12345", "email": "wrong@example.com"},
                "lable": "Test invalid data wrong email.",
                "context": None,
            },
            {
                "data": {"password": "12345", "email": "inactive@example.com"},
                "lable": "Test invalid inactive user.",
                "context": None,
            },
        ]


class RestPasswordRequestSerializerTests(CustomSerializerTests):
    __test__ = True

    serializer_class = RestPasswordRequestSerializer

    REQUIRED_FIELDS = ["email"]
    NON_REQUIRED_FIELDS = []

    def setUp(self) -> None:
        active_user = UserModelFactory.create(email="user@example.com", is_active=True)
        inactive_user = UserModelFactory.create(
            email="inactive@example.com", is_active=False
        )

        self.VALID_DATA = [
            {
                "data": {
                    "email": active_user.email,
                },
                "lable": "Test valid data",
                "context": None,
            }
        ]

        self.INVALID_DATA = [
            {
                "data": {
                    "email": "",
                },
                "lable": "Test empty email",
                "context": None,
            },
            {
                "data": {
                    "email": "invalid_email_address",
                },
                "lable": "Test invalid email address",
                "context": None,
            },
            {
                "data": {
                    "email": inactive_user.email,
                },
                "lable": "Test inactive email address",
                "context": None,
            },
            {
                "data": {
                    "email": "some_non_existent_user@example.com",
                },
                "lable": "Test non-existent email address",
                "context": None,
            },
        ]


class VerifyResetPasswordOTPSerializerTests(CustomSerializerTests):
    __test__ = True

    serializer_class = VerifyResetPasswordOTPSerializer

    REQUIRED_FIELDS = ["otp", "email"]
    NON_REQUIRED_FIELDS = ["password_change_key"]

    def setUp(self) -> None:
        user = UserModelFactory.create(is_active=True)

        otp = 333555
        signer = signing.Signer()
        pending_signature = signer.sign(str(otp))

        PasswordResetAttemptFactory.create(
            expiration_datetime=(timezone.now() + relativedelta(minutes=10)),
            signed_otp=pending_signature,
            user=user,
            status=PasswordResetAttempt.STATUS_PENDING,
        )

        PasswordResetAttemptFactory.create(
            user=user,
            expiration_datetime=(timezone.now() + relativedelta(minutes=10)),
            signed_otp=signer.sign("111111"),
            status=random.choice(
                [
                    PasswordResetAttempt.STATUS_EXPIRED,
                    PasswordResetAttempt.STATUS_OTP_VERIFIED,
                    PasswordResetAttempt.STATUS_SUCCESS,
                ]
            ),
        )

        self.VALID_DATA = [
            {
                "data": {
                    "otp": str(otp),
                    "email": user.email,
                },
                "lable": "Test valid data",
            }
        ]

        self.INVALID_DATA = [
            {
                "data": {
                    "otp": "000000",
                    "email": user.email,
                },
                "lable": "Test invalid otp signature",
            },
            {
                "data": {
                    "otp": "111111",
                    "email": user.email,
                },
                "lable": "Non pending otp",
            },
            {
                "data": {
                    "otp": str(otp),
                    "email": "invalid_email@example.com",
                },
                "lable": "Test invalid email",
            },
        ]


class ResetPasswordSerializerTests(CustomSerializerTests):
    __test__ = True

    serializer_class = ResetPasswordSerializer

    REQUIRED_FIELDS = ["new_password", "email", "password_change_key"]
    NON_REQUIRED_FIELDS = []

    def setUp(self) -> None:
        user = UserModelFactory.create(is_active=True)

        otp = 333555
        signer = signing.Signer()
        pending_signature = signer.sign(str(otp))

        verified_password_reset_record = PasswordResetAttemptFactory.create(
            expiration_datetime=(timezone.now() + relativedelta(minutes=10)),
            signed_otp=pending_signature,
            user=user,
            status=PasswordResetAttempt.STATUS_OTP_VERIFIED,
        )

        non_verified_password_reset_record = PasswordResetAttemptFactory.create(
            user=user,
            expiration_datetime=(timezone.now() + relativedelta(minutes=10)),
            signed_otp=signer.sign("111111"),
            status=random.choice(
                [
                    PasswordResetAttempt.STATUS_EXPIRED,
                    PasswordResetAttempt.STATUS_PENDING,
                    PasswordResetAttempt.STATUS_SUCCESS,
                ]
            ),
        )

        self.VALID_DATA = [
            {
                "data": {
                    "new_password": "f_g68Ata7jPqqmm",
                    "email": user.email,
                    "password_change_key": verified_password_reset_record.generate_signed_identifier(),
                },
                "lable": "Test valid data",
            }
        ]

        self.INVALID_DATA = [
            {
                "data": {
                    "new_password": "f_g68Ata7jPqqmm",
                    "email": user.email,
                    "password_change_key": non_verified_password_reset_record.generate_signed_identifier(),
                },
                "lable": "Non verified otp signature",
            },
            {
                "data": {
                    "new_password": "f_g68Ata7jPqqmm",
                    "email": "invalid_email@example.com",
                    "password_change_key": verified_password_reset_record.generate_signed_identifier(),
                },
                "lable": "Invalid email address.",
            },
            {
                "data": {
                    "new_password": "string",
                    "email": user.email,
                    "password_change_key": verified_password_reset_record.generate_signed_identifier(),
                },
                "lable": "Invalid password.",
            },
        ]


class FriendshipInvitationSerializerTests(CustomSerializerTests):
    __test__ = True

    serializer_class = FriendshipInvitationSerializer

    REQUIRED_FIELDS = ["sent_to"]
    NON_REQUIRED_FIELDS = [
        "id",
        "status",
        "created_by",
        "created_datetime",
        "updated_datetime",
    ]

    def setUp(self) -> None:
        authenticated_user = UserModelFactory.create(
            email="email1@example.com",
        )
        invited_user = UserModelFactory.create(
            email="email2@example.com",
        )

        inactive_user = UserModelFactory.create(
            is_active=False, email="email3@example.com"
        )

        unverified_user = UserModelFactory.create(
            is_verified=False, email="email4@example.com"
        )

        request = MagicMock()
        request.user = authenticated_user

        # Test data for sending invitation
        self.VALID_DATA = [
            {
                "data": {
                    "status": 0,
                    "sent_to": str(invited_user.id),
                },
                "lable": "Test valid data",
                "context": {"request": request},
            },
            {
                "data": {"sent_to": str(invited_user.id)},
                "lable": "Test valid data",
                "context": {"request": request},
            },
        ]

        self.INVALID_DATA = [
            {
                "data": {
                    "status": 5,
                    "sent_to": str(invited_user.id),
                },
                "lable": "Test invalid status",
                "context": {"request": request},
            },
            {
                "data": {
                    "status": 0,
                    "sent_to": str(uuid.uuid4()),
                },
                "lable": "Test invalid user",
                "context": {"request": request},
            },
            {
                "data": {
                    "status": 0,
                    "sent_to": str(authenticated_user.id),
                },
                "lable": "Test invalid user. Can not send invitation to yourself.",
                "context": {"request": request},
            },
            {
                "data": {
                    "status": 0,
                    "sent_to": str(inactive_user.id),
                },
                "lable": "Test invalid user. Can invite inactive user.",
                "context": {"request": request},
            },
            {
                "data": {
                    "status": 0,
                    "sent_to": str(unverified_user.id),
                },
                "lable": "Test invalid user. Can invite unverifeid user.",
                "context": {"request": request},
            },
        ]<|MERGE_RESOLUTION|>--- conflicted
+++ resolved
@@ -14,11 +14,8 @@
 from uia_backend.accounts.api.v1.serializers import (
     ChangePasswordSerializer,
     EmailVerificationSerializer,
-<<<<<<< HEAD
     FollowsSerializer,
-=======
     FriendshipInvitationSerializer,
->>>>>>> 6a22a282
     LoginSerializer,
     ResetPasswordSerializer,
     RestPasswordRequestSerializer,
