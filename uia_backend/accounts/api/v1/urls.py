--- conflicted
+++ resolved
@@ -3,11 +3,8 @@
 from uia_backend.accounts.api.v1.views import (
     ChangePasswordAPIView,
     EmailVerificationAPIView,
-<<<<<<< HEAD
     UserProfileAPIView,
-=======
     LoginAPIView,
->>>>>>> 95b96db8
     UserRegistrationAPIView,
 )
 
