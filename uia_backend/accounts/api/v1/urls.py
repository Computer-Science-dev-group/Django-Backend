from django.urls import path

from uia_backend.accounts.api.v1.views import (
    ChangePasswordAPIView,
    EmailVerificationAPIView,
    UserProfileAPIView,
    UserRegistrationAPIView,
)

urlpatterns = [
    path("", UserRegistrationAPIView.as_view(), name="user_registration"),
    path(
        "email-verification/<str:signature>/",
        EmailVerificationAPIView.as_view(),
        name="email_verification",
    ),
<<<<<<< HEAD
    path("profile/", UserProfileAPIView.as_view(), name="user_profile"),
=======
    # AUTHENTICATED USER SPECIFIC VIEWS
    path(
        "me/change-password/", ChangePasswordAPIView.as_view(), name="change_password"
    ),
>>>>>>> 415ab0df
]<|MERGE_RESOLUTION|>--- conflicted
+++ resolved
@@ -14,12 +14,9 @@
         EmailVerificationAPIView.as_view(),
         name="email_verification",
     ),
-<<<<<<< HEAD
-    path("profile/", UserProfileAPIView.as_view(), name="user_profile"),
-=======
     # AUTHENTICATED USER SPECIFIC VIEWS
+    path("profile/", UserProfileAPIView.as_view(), name="user_profile"),  
     path(
-        "me/change-password/", ChangePasswordAPIView.as_view(), name="change_password"
-    ),
->>>>>>> 415ab0df
+          "me/change-password/", ChangePasswordAPIView.as_view(), name="change_password"
+      ),
 ]