from django.urls import path

from uia_backend.accounts.api.v1.views import (
    ChangePasswordAPIView,
    EmailVerificationAPIView,
<<<<<<< HEAD
    FollowAPIView,
    FollowerAndFollowingCountAPIView,
    LoginAPIView,
    ResetPasswordAPIView,
    ResetPasswordRequestAPIView,
    UnFollowAPIView,
=======
    FriendShipInvitationDetailAPIView,
    FriendShipInvitationListAPIView,
    LoginAPIView,
    ResetPasswordAPIView,
    ResetPasswordRequestAPIView,
    UserFriendShipsDetailAPIView,
    UserFriendShipsListAPIView,
>>>>>>> 6a22a282
    UserProfileAPIView,
    UserRegistrationAPIView,
    VerifyResetPasswordAPIView,
)

urlpatterns = [
    path("signup/", UserRegistrationAPIView.as_view(), name="user_registration"),
    path("signin/", LoginAPIView.as_view(), name="user_signin"),
    path(
        "email-verification/<str:signature>/",
        EmailVerificationAPIView.as_view(),
        name="email_verification",
    ),
    path(
        "reset-password/request-otp/",
        ResetPasswordRequestAPIView.as_view(),
        name="request_password_reset_otp",
    ),
    path(
        "reset-password/verify-otp/",
        VerifyResetPasswordAPIView.as_view(),
        name="verify_password_reset_otp",
    ),
    path("reset-password/", ResetPasswordAPIView.as_view(), name="reset_password"),
    # AUTHENTICATED USER SPECIFIC VIEWS
    path("me/profile/", UserProfileAPIView.as_view(), name="user_profile"),
    path(
        "me/change-password/", ChangePasswordAPIView.as_view(), name="change_password"
    ),
<<<<<<< HEAD
    path("me/follow/<uuid:user_id>/", FollowAPIView.as_view(), name="user_follow"),
    path(
        "me/unfollow/<uuid:user_id>/", UnFollowAPIView.as_view(), name="user_unfollow"
    ),
    path(
        "me/followers-following/count/",
        FollowerAndFollowingCountAPIView.as_view(),
        name="user_followers_and_following_count"
=======
    path(
        "me/friendships/", UserFriendShipsListAPIView.as_view(), name="user_friendships"
    ),
    path(
        "me/friendships/<uuid:pk>/",
        UserFriendShipsDetailAPIView.as_view(),
        name="user_friendship_details",
    ),
    path(
        "me/friendships/invitations/",
        FriendShipInvitationListAPIView.as_view(),
        name="friendship_invitation",
    ),
    path(
        "me/friendships/invitations/<uuid:pk>/",
        FriendShipInvitationDetailAPIView.as_view(),
        name="friendship_invitation_detail",
>>>>>>> 6a22a282
    ),
]<|MERGE_RESOLUTION|>--- conflicted
+++ resolved
@@ -3,14 +3,12 @@
 from uia_backend.accounts.api.v1.views import (
     ChangePasswordAPIView,
     EmailVerificationAPIView,
-<<<<<<< HEAD
     FollowAPIView,
     FollowerAndFollowingCountAPIView,
     LoginAPIView,
     ResetPasswordAPIView,
     ResetPasswordRequestAPIView,
     UnFollowAPIView,
-=======
     FriendShipInvitationDetailAPIView,
     FriendShipInvitationListAPIView,
     LoginAPIView,
@@ -18,7 +16,6 @@
     ResetPasswordRequestAPIView,
     UserFriendShipsDetailAPIView,
     UserFriendShipsListAPIView,
->>>>>>> 6a22a282
     UserProfileAPIView,
     UserRegistrationAPIView,
     VerifyResetPasswordAPIView,
@@ -48,7 +45,6 @@
     path(
         "me/change-password/", ChangePasswordAPIView.as_view(), name="change_password"
     ),
-<<<<<<< HEAD
     path("me/follow/<uuid:user_id>/", FollowAPIView.as_view(), name="user_follow"),
     path(
         "me/unfollow/<uuid:user_id>/", UnFollowAPIView.as_view(), name="user_unfollow"
@@ -57,7 +53,6 @@
         "me/followers-following/count/",
         FollowerAndFollowingCountAPIView.as_view(),
         name="user_followers_and_following_count"
-=======
     path(
         "me/friendships/", UserFriendShipsListAPIView.as_view(), name="user_friendships"
     ),
@@ -75,6 +70,5 @@
         "me/friendships/invitations/<uuid:pk>/",
         FriendShipInvitationDetailAPIView.as_view(),
         name="friendship_invitation_detail",
->>>>>>> 6a22a282
     ),
 ]