from typing import Any

from django.db import transaction
from django.db.models.query import Q, QuerySet
from drf_spectacular.utils import OpenApiExample, extend_schema
from rest_framework import generics, permissions, status
from rest_framework.request import Request
from rest_framework.response import Response

from uia_backend.accounts.api.v1.serializers import (
    ChangePasswordSerializer,
    EmailVerificationSerializer,
<<<<<<< HEAD
    FollowsSerializer,
=======
    FriendshipInvitationSerializer,
>>>>>>> 6a22a282
    LoginSerializer,
    ResetPasswordSerializer,
    RestPasswordRequestSerializer,
    UserFriendShipSettingsSerializer,
    UserProfileSerializer,
    UserRegistrationSerializer,
    VerifyResetPasswordOTPSerializer,
)
from uia_backend.accounts.api.v1.throttles import PasswordRestThrottle
<<<<<<< HEAD
from uia_backend.accounts.models import CustomUser, Follows
=======
from uia_backend.accounts.models import FriendShipInvitation, UserFriendShipSettings
>>>>>>> 6a22a282


class UserRegistrationAPIView(generics.CreateAPIView):
    serializer_class = UserRegistrationSerializer
    permission_classes = [permissions.AllowAny]

    @transaction.atomic()
    @extend_schema(
        examples=[
            OpenApiExample(
                "Example",
                response_only=True,
                value={
                    "info": "Success",
                    "code": 201,
                    "data": {
                        "first_name": "string",
                        "last_name": "string",
                        "email": "user@example.com",
                        "faculty": "string",
                        "department": "string",
                        "year_of_graduation": "2001",
                    },
                },
            )
        ]
    )
    def post(self, request: Request, *args: Any, **kwargs: dict[str, Any]) -> Response:
        return super().post(request, *args, **kwargs)


# NOTE: For now lets use a API request for this later we can build a nice looking template
# NOTE: We also have to figure out a way to handle verification for web
# (we may want to redirect to the web app or something)
class EmailVerificationAPIView(generics.GenericAPIView):
    serializer_class = EmailVerificationSerializer
    permission_classes = [permissions.AllowAny]

    @transaction.atomic()
    @extend_schema(
        examples=[
            OpenApiExample(
                "Example",
                response_only=True,
                value={
                    "info": "Success",
                    "message": "Your account has been successfully verified.",
                },
            )
        ]
    )
    def get(self, request: Request, signature: str) -> Response:
        serializer = self.get_serializer(data={"signature": signature})
        serializer.is_valid(raise_exception=True)
        serializer.save()
        return Response(data=serializer.data)


class UserProfileAPIView(generics.RetrieveUpdateAPIView):
    serializer_class = UserProfileSerializer
    permission_classes = [permissions.IsAuthenticated]
    http_method_names = ["get", "put"]

    def get_object(self) -> Any:
        return self.request.user

    @transaction.atomic()
    @extend_schema(
        examples=[
            OpenApiExample(
                "Example",
                response_only=True,
                value={
                    "info": "Success",
                    "code": 200,
                    "data": {
                        "first_name": "string",
                        "last_name": "string",
                        "faculty": "string",
                        "department": "string",
                        "year_of_graduation": "2001",
                        "bio": "string",
                        "display_name": "string",
                        "phone_number": "string",
                        "cover_photo": "string",
                        "profile_picture": "string",
                        "gender": "string",
                    },
                },
            )
        ]
    )
    def put(self, request, *args, **kwargs) -> Response:
        """Subsequent updates to the user profile"""
        return super().put(request, *args, **kwargs)

    @extend_schema(
        examples=[
            OpenApiExample(
                "Example",
                response_only=True,
                value={
                    "info": "Success",
                    "code": 200,
                    "data": {
                        "first_name": "string",
                        "last_name": "string",
                        "profile_picture": "path/image.png",
                        "cover_photo": "path/image.png",
                        "phone_number": "string",
                        "display_name": "string",
                        "year_of_graduation": "1990",
                        "department": "string",
                        "faculty": "Science",
                        "bio": "string",
                        "gender": "string",
                        "date_of_birth": "2000-10-08",
                    },
                },
            )
        ]
    )
    def get(self, request: Request, *args: Any, **kwargs: Any) -> Response:
        return super().get(request, *args, **kwargs)


class FollowAPIView(generics.CreateAPIView):
    serializer_class = FollowsSerializer
    permission_classes = [permissions.IsAuthenticated]

    def get_object(self) -> Any:
        return self.request.user

    @transaction.atomic()
    @extend_schema(
        examples=[
            OpenApiExample(
                "Example",
                response_only=True,
                value={
                    "info": "Success",
                    "message": "You followed John Doe successfully.",
                },
            )
        ]
    )
    def post(self, request: Request, user_id: str) -> Response:
        """Follow a user by id"""
        try:
            user_to = CustomUser.objects.get(id=user_id)
        except CustomUser.DoesNotExist:
            return Response(
                {
                    "info": "Failure",
                    "message": "The user to follow does not exist.",
                },
                status=status.HTTP_404_NOT_FOUND,
            )

        if self.request.user.id != user_to.id:
            data = {"user_from": self.request.user.id, "user_to": user_to.id}
            serializer = FollowsSerializer(data=data)

            if serializer.is_valid():
                serializer.save()

                return Response(
                    {
                        "info": "Success",
                        "message": f"You followed {user_to.get_full_name()} successfully.",
                    },
                    status=status.HTTP_200_OK,
                )
            else:
                return Response(
                    {
                        "info": "Failure",
                        "message": f"You are already a follower of {user_to.get_full_name()}.",
                    },
                    status=status.HTTP_200_OK,
                )
        else:
            return Response(
                {
                    "info": "Failure",
                    "message": f"You cannot follow {user_to.get_full_name()} (yourself).",
                },
                status=status.HTTP_40O_BAD_REQUEST,
            )


class UnFollowAPIView(generics.RetrieveUpdateAPIView):
    serializer_class = FollowsSerializer
    permission_classes = [permissions.IsAuthenticated]
    http_method_names = ["delete"]

    def get_object(self) -> Any:
        return self.request.user

    @transaction.atomic()
    @extend_schema(
        examples=[
            OpenApiExample(
                "Example",
                response_only=True,
                value={
                    "info": "Success",
                    "message": "You unfollowed John Doe successfully.",
                },
            )
        ]
    )
    def delete(self, request: Request, user_id: str) -> Response:
        """Unfollow a user by id"""
        try:
            user_to = CustomUser.objects.get(id=user_id)
        except CustomUser.DoesNotExist:
            return Response(
                {
                    "info": "Failure",
                    "message": "The user to unfollow does not exist.",
                },
                status=status.HTTP_404_NOT_FOUND,
            )

        if self.request.user.id != user_to.id:
            follow_relationship = Follows.objects.filter(
                user_from=self.request.user.id, user_to=user_to.id
            ).first()

            if follow_relationship:
                follow_relationship.delete()

                return Response(
                    {
                        "info": "Success",
                        "message": f"You unfollowed {user_to.get_full_name()} successfully.",
                    },
                    status=status.HTTP_200_OK,
                )
            else:
                return Response(
                    {
                        "info": "Failure",
                        "message": f"You are not a follower of {user_to.get_full_name()}.",
                    },
                    status=status.HTTP_400_BAD_REQUEST,
                )
        else:
            return Response(
                {
                    "info": "Failure",
                    "message": f"You cannot unfollow {user_to.get_full_name()} (yourself).",
                },
                status=status.HTTP_40O_BAD_REQUEST,
            )


class FollowerAndFollowingCountAPIView(generics.RetrieveAPIView):
    permission_classes = [permissions.IsAuthenticated]

    def get(self, request: Request) -> Response:
        user = self.request.user
        followers_count = Follows.objects.filter(user_to=user.id).count()
        following_count = Follows.objects.filter(user_from=user.id).count()
        data = {"followers_count": followers_count, "following_count": following_count}
        return Response(data=data, status=status.HTTP_200_OK)


class ChangePasswordAPIView(generics.UpdateAPIView):
    serializer_class = ChangePasswordSerializer
    permission_classes = [permissions.IsAuthenticated]
    http_method_names = ["put"]

    def get_object(self) -> Any:
        return self.request.user

    @extend_schema(
        examples=[
            OpenApiExample(
                "Example",
                response_only=True,
                value={
                    "status": "Success",
                    "code": 200,
                    "data": {"auth_token": "jwt-token-asasasas"},
                },
            )
        ]
    )
    def post(self, request: Request) -> Response:
        """User login view."""

        serializer = self.get_serializer(data=request.data)
        serializer.is_valid(raise_exception=True)
        # NOTE: we can send a task here to store login attempt
        return Response(data=serializer.data, status=status.HTTP_200_OK)


class ResetPasswordRequestAPIView(generics.CreateAPIView):
    serializer_class = RestPasswordRequestSerializer
    permission_classes = [permissions.AllowAny]
    throttle_classes = [PasswordRestThrottle]


class VerifyResetPasswordAPIView(generics.GenericAPIView):
    """View for verifying a password reset attempt using an OTP."""

    serializer_class = VerifyResetPasswordOTPSerializer
    permission_classes = [permissions.AllowAny]
    http_method_names = ["post"]

    def post(self, request: Request) -> Response:
        """Verify password view."""

        serializer = self.get_serializer(data=request.data)
        serializer.is_valid(raise_exception=True)
        serializer.save()
        return Response(serializer.data)


class LoginAPIView(generics.GenericAPIView):
    serializer_class = LoginSerializer
    permission_classes = [permissions.AllowAny]

    @extend_schema(
        examples=[
            OpenApiExample(
                "Example",
                response_only=True,
                value={
                    "status": "Success",
                    "code": 200,
                    "data": {"auth_token": "jwt-token-asasasas"},
                },
            )
        ]
    )
    def post(self, request: Request) -> Response:
        """User login view."""

        serializer = self.get_serializer(data=request.data)
        serializer.is_valid(raise_exception=True)
        # NOTE: we can send a task here to store login attempt
        return Response(data=serializer.data, status=status.HTTP_200_OK)


class ResetPasswordAPIView(generics.GenericAPIView):
    serializer_class = ResetPasswordSerializer
    permission_classes = [permissions.AllowAny]
    http_method_names = ["post"]

    def post(self, request: Request) -> Response:
        """Reset password view."""
        serializer = self.get_serializer(data=request.data)
        serializer.is_valid(raise_exception=True)
        serializer.save()
        return Response(serializer.data)


class FriendShipInvitationListAPIView(generics.ListCreateAPIView):
    serializer_class = FriendshipInvitationSerializer
    permission_classes = [permissions.IsAuthenticated]

    def get_queryset(self) -> QuerySet[FriendShipInvitation]:
        return FriendShipInvitation.objects.filter(
            Q(created_by=self.request.user) | Q(user=self.request.user)
        ).select_related("user", "created_by")

    def perform_create(self, serializer: FriendshipInvitationSerializer) -> None:
        serializer.save(created_by=self.request.user)


class FriendShipInvitationDetailAPIView(generics.RetrieveUpdateAPIView):
    serializer_class = FriendshipInvitationSerializer
    permission_classes = [permissions.IsAuthenticated]
    http_method_names = ["get", "patch"]

    def get_queryset(self) -> QuerySet[FriendShipInvitation]:
        return FriendShipInvitation.objects.filter(
            Q(created_by=self.request.user) | Q(user=self.request.user)
        ).select_related("user", "created_by")


class UserFriendShipsListAPIView(generics.ListAPIView):
    serializer_class = UserFriendShipSettingsSerializer
    permission_classes = [permissions.IsAuthenticated]

    def get_queryset(self) -> QuerySet[UserFriendShipSettings]:
        return UserFriendShipSettings.objects.filter(user=self.request.user)


class UserFriendShipsDetailAPIView(generics.RetrieveUpdateDestroyAPIView):
    serializer_class = UserFriendShipSettingsSerializer
    permission_classes = [permissions.IsAuthenticated]

    def get_queryset(self) -> QuerySet[UserFriendShipSettings]:
        return UserFriendShipSettings.objects.filter(user=self.request.user)

    def perform_destroy(self, instance: UserFriendShipSettings) -> None:
        instance.friendship.delete()<|MERGE_RESOLUTION|>--- conflicted
+++ resolved
@@ -10,11 +10,8 @@
 from uia_backend.accounts.api.v1.serializers import (
     ChangePasswordSerializer,
     EmailVerificationSerializer,
-<<<<<<< HEAD
     FollowsSerializer,
-=======
     FriendshipInvitationSerializer,
->>>>>>> 6a22a282
     LoginSerializer,
     ResetPasswordSerializer,
     RestPasswordRequestSerializer,
@@ -24,11 +21,12 @@
     VerifyResetPasswordOTPSerializer,
 )
 from uia_backend.accounts.api.v1.throttles import PasswordRestThrottle
-<<<<<<< HEAD
-from uia_backend.accounts.models import CustomUser, Follows
-=======
-from uia_backend.accounts.models import FriendShipInvitation, UserFriendShipSettings
->>>>>>> 6a22a282
+from uia_backend.accounts.models import ( 
+  CustomUser, 
+  Follows, 
+  FriendShipInvitation, 
+  UserFriendShipSettings,
+)  
 
 
 class UserRegistrationAPIView(generics.CreateAPIView):
