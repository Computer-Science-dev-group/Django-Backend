from os import stat
from typing import Any


from django.db import transaction

from rest_framework import generics, permissions, status
from drf_spectacular.utils import OpenApiExample, extend_schema
from rest_framework import generics, permissions
from rest_framework.request import Request
from rest_framework.response import Response

from uia_backend.accounts.api.v1.serializers import (
    ChangePasswordSerializer,
    EmailVerificationSerializer,
    UserProfileSerializer,
    UserRegistrationSerializer,
)


class UserRegistrationAPIView(generics.CreateAPIView):
    serializer_class = UserRegistrationSerializer
    permission_classes = [permissions.AllowAny]

    @transaction.atomic()
    @extend_schema(
        examples=[
            OpenApiExample(
                "Example",
                response_only=True,
                value={
                    "info": "Success",
                    "message": {
                        "first_name": "string",
                        "last_name": "string",
                        "email": "user@example.com",
                        "faculty": "string",
                        "department": "string",
                        "year_of_graduation": "2001",
                    },
                },
            )
        ]
    )
    def post(self, request: Request, *args: Any, **kwargs: dict[str, Any]) -> Response:
        return super().post(request, *args, **kwargs)


# NOTE: For now lets use a API request for this later we can build a nice looking template
# NOTE: We also have to figure out a way to handle verification for web
# (we may want to redirect to the web app or something)
class EmailVerificationAPIView(generics.GenericAPIView):
    serializer_class = EmailVerificationSerializer
    permission_classes = [permissions.AllowAny]

    @transaction.atomic()
    @extend_schema(
        examples=[
            OpenApiExample(
                "Example",
                response_only=True,
                value={
                    "info": "Success",
                    "message": "Your account has been successfully verified.",
                },
            )
        ]
    )
    def get(self, request: Request, signature: str) -> Response:
        serializer = self.get_serializer(data={"signature": signature})
        serializer.is_valid(raise_exception=True)
        serializer.save()
        return Response(
            data={
                "info": "Success",
                "message": "Your account has been successfully verified.",
            }
        )


class UserProfileAPIView(generics.UpdateAPIView, generics.RetrieveAPIView):
    serializer_class = UserProfileSerializer
    permission_classes = [permissions.IsAuthenticated]

    def get_object(self):
        return self.request.user

    def get_serializer(self, *args, **kwargs):
        """Override default serializer behavior to only allow write-only fields to be updated"""

        serializer = super().get_serializer(*args, **kwargs)

        read_only_fields = ["year_of_graduation", "department", "faculty"]

        for field in read_only_fields:
            if field in serializer.fields:
                serializer.fields[field].read_only = True
        
        write_only_fields = [
            "bio",
            "gender",
            "first_name",
            "last_name",
            "profile_picture",
            "cover_photo",
            "phone_number",
            "display_name",
            "date_of_birth",
        ]

        for field in write_only_fields:
            if field in serializer.fields:
                serializer.fields[field].read_only = False
        return serializer
   
    @transaction.atomic()
    def put(self, request: Request, *args, **kwargs) -> Response:
        """Initial User Profile update after registration"""
        instance = self.get_object()
        serializer = self.get_serializer(instance, data=request.data)

        if serializer.is_valid():
            serializer.save()
            return Response(
                status=status.HTTP_200_OK,
                data={
                    "info": "Success",
                    "message": "Your profile has been successfully updated",
                }
            )
        else:
            return Response(
                status=status.HTTP_400_BAD_REQUEST,
                data={
                    "info": "Failure",
                    "message": "Unable to update your profile due to some errors. Try again!",
                }
            )

    @transaction.atomic()
    def patch(self, request, *args, **kwargs) -> Response:
        """Subsequent updates to the user profile through the patch method"""
        instance = self.get_object()
        serializer = self.get_serializer(instance, data=request.data, partial=True)

        if serializer.is_valid():
            serializer.save()
            return Response(
                status=status.HTTP_200_OK,
                data={
                    "info": "Success",
                    "message": "Your profile has been successfully updated",
                }
            )
        else:
            return Response(
                status=status.HTTP_400_BAD_REQUEST,
                data={
                    "info": "Failure",
                    "message": "Unable to update your profile due to some errors. Try again!",
                }
<<<<<<< HEAD
            )
=======
            ) 

        return Response(data=serializer.data)

class ChangePasswordAPIView(generics.UpdateAPIView):
    serializer_class = ChangePasswordSerializer
    permission_classes = [permissions.IsAuthenticated]
    http_method_names = ["put"]

    def get_object(self) -> Any:
        return self.request.user

    @extend_schema(
        examples=[
            OpenApiExample(
                "Example",
                response_only=True,
                value={"info": "Success", "message": "Password Changed Successfully."},
            )
        ]
    )
    def put(self, request: Request, *args: Any, **kwargs: Any) -> Response:
        return super().put(request, *args, **kwargs)
>>>>>>> de8f3866
<|MERGE_RESOLUTION|>--- conflicted
+++ resolved
@@ -159,10 +159,7 @@
                     "info": "Failure",
                     "message": "Unable to update your profile due to some errors. Try again!",
                 }
-<<<<<<< HEAD
             )
-=======
-            ) 
 
         return Response(data=serializer.data)
 
@@ -184,5 +181,4 @@
         ]
     )
     def put(self, request: Request, *args: Any, **kwargs: Any) -> Response:
-        return super().put(request, *args, **kwargs)
->>>>>>> de8f3866
+        return super().put(request, *args, **kwargs)