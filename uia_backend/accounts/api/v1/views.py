from typing import Any


from django.core.serializers.json import Serializer
from django.db import transaction
from rest_framework import generics, permissions, status

from rest_framework.request import Request
from rest_framework.response import Response

from uia_backend.accounts.api.v1.serializers import (
    EmailVerificationSerializer,
    UserProfileSerializer,
    UserRegistrationSerializer,
)


class UserRegistrationAPIView(generics.CreateAPIView):
    serializer_class = UserRegistrationSerializer
    permission_classes = [permissions.AllowAny]

    @transaction.atomic()
    def post(self, request: Request, *args: Any, **kwargs: dict[str, Any]) -> Response:
        return super().post(request, *args, **kwargs)


# NOTE: For now lets use a API request for this later we can build a nice looking template
# NOTE: We also have to figure out a way to handle verification for web
# (we may want to redirect to the web app or something)
class EmailVerificationAPIView(generics.GenericAPIView):
    serializer_class = EmailVerificationSerializer
    permission_classes = [permissions.AllowAny]

    @transaction.atomic()
    def get(self, request: Request, signature: str) -> Response:
        serializer = self.get_serializer(data={"signature": signature})
        serializer.is_valid(raise_exception=True)
        serializer.save()
        return Response(
            data={
                "info": "Success",
                "message": "Your account has been successfully verified.",
            }
        )

class UserProfileAPIView(generics.GenericAPIView):
    serializer_class = UserProfileSerializer
    permission_classes = [permissions.IsAuthenticated]

    def get_object(self):
        return self.request.user

    def get_serializer(self, *args, **kwargs):
        """Override default serializer behavior to only allow write-only fields to be updated"""

        serializer = super().get_serializer(*args, **kwargs)

        read_only_fields = ["year_of_graduation", "department", "faculty_or_college"]

        for field in read_only_fields:
            if field in serializer.fields:
                serializer.fields[field].read_only = True
        
        write_only_fields = [
            "first_name", 
            "last_name", 
            "profile_picture", 
            "cover_photo",
            "phone_number",
            "display_name",
            "bio", 
            "gender", 
            "date_of_birth",
        ]

        for field in write_only_fields:
            if field in serializer.fields:
                serializer.fields[field].read_only = False
        return serializer
   

    @transaction.atomic()
    def patch(self, request: Request, *args, **kwargs) -> Response:
        """Subsequent updates to the user profile through the patch method"""
        instance = self.get_object()
        serializer = self.get_serializer(instance, data=request.data, partial=True)

        if serializer.is_valid():
            serializer.save()
            return Response(
                data={
                    "info": "Success",
                    "message": "Your profile has been successfully updated",
                }
            )
        else:
            return Response(serializer.errors, status=status.HTTP_400_BAD_REQUEST)
    
    @transaction.atomic()
    def put(self, request: Request, *args, **kwargs) -> Response:
        """Initial User Profile update after registration"""
        instance = self.get_object()
        serializer = self.get_serializer(instance, data=request.data)

        if serializer.is_valid():
            serializer.save()
            return Response(
                data={
                    "info": "Success",
                    "message": "Your profile has been successfully updated",
                }
            )
        else:
<<<<<<< HEAD
            return Response(serializer.errors, status=status.HTTP_400_BAD_REQUEST)

=======
            return Response(serializer.errors, status=status.HTTP_400_BAD_REQUEST)
>>>>>>> a4e1adb7
<|MERGE_RESOLUTION|>--- conflicted
+++ resolved
@@ -77,24 +77,6 @@
             if field in serializer.fields:
                 serializer.fields[field].read_only = False
         return serializer
-   
-
-    @transaction.atomic()
-    def patch(self, request: Request, *args, **kwargs) -> Response:
-        """Subsequent updates to the user profile through the patch method"""
-        instance = self.get_object()
-        serializer = self.get_serializer(instance, data=request.data, partial=True)
-
-        if serializer.is_valid():
-            serializer.save()
-            return Response(
-                data={
-                    "info": "Success",
-                    "message": "Your profile has been successfully updated",
-                }
-            )
-        else:
-            return Response(serializer.errors, status=status.HTTP_400_BAD_REQUEST)
     
     @transaction.atomic()
     def put(self, request: Request, *args, **kwargs) -> Response:
@@ -111,9 +93,21 @@
                 }
             )
         else:
-<<<<<<< HEAD
             return Response(serializer.errors, status=status.HTTP_400_BAD_REQUEST)
 
-=======
-            return Response(serializer.errors, status=status.HTTP_400_BAD_REQUEST)
->>>>>>> a4e1adb7
+    @transaction.atomic()
+    def patch(self, request, *args, **kwargs) -> Response:
+        """Subsequent updates to the user profile through the patch method"""
+        instance = self.get_object()
+        serializer = self.get_serializer(instance, data=request.data, partial=True)
+
+        if serializer.is_valid():
+            serializer.save()
+            return Response(
+                data={
+                    "info": "Success",
+                    "message": "Your profile has been successfully updated",
+                }
+            )
+        else:
+            return Response(serializer.errors, status=status.HTTP_400_BAD_REQUEST)