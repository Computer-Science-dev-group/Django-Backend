--- conflicted
+++ resolved
@@ -3,13 +3,10 @@
 
 
 from django.db import transaction
-<<<<<<< HEAD
+
 from rest_framework import generics, permissions, status
-
-=======
 from drf_spectacular.utils import OpenApiExample, extend_schema
 from rest_framework import generics, permissions
->>>>>>> 415ab0df
 from rest_framework.request import Request
 from rest_framework.response import Response
 
@@ -73,7 +70,6 @@
         serializer = self.get_serializer(data={"signature": signature})
         serializer.is_valid(raise_exception=True)
         serializer.save()
-<<<<<<< HEAD
         return Response(
             data={
                 "info": "Success",
@@ -163,9 +159,8 @@
                     "message": "Unable to update your profile due to some errors. Try again!"
                 }
             ) 
-=======
+
         return Response(data=serializer.data)
-
 
 class ChangePasswordAPIView(generics.UpdateAPIView):
     serializer_class = ChangePasswordSerializer
@@ -185,5 +180,4 @@
         ]
     )
     def put(self, request: Request, *args: Any, **kwargs: Any) -> Response:
-        return super().put(request, *args, **kwargs)
->>>>>>> 415ab0df
+        return super().put(request, *args, **kwargs)