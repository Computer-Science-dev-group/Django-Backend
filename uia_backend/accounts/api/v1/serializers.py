import logging
from datetime import datetime, timedelta
from typing import Any

from django.contrib.auth.password_validation import password_changed, validate_password
from django.core import signing
from django.core.exceptions import ValidationError
from django.utils import timezone
from rest_framework import serializers
from rest_framework_simplejwt.tokens import AccessToken

from uia_backend.accounts import constants
from uia_backend.accounts.models import (
    CustomUser,
    EmailVerification,
<<<<<<< HEAD
    Follows,
=======
    FriendShip,
    FriendShipInvitation,
>>>>>>> 6a22a282
    PasswordResetAttempt,
    UserFriendShipSettings,
)
from uia_backend.accounts.utils import (
    generate_reset_password_otp,
    send_password_reset_otp_email_notification,
    send_user_password_change_email_notification,
    send_user_registration_email_verification_mail,
)
from uia_backend.cluster.utils import ClusterManager

logger = logging.getLogger()


class UserRegistrationSerializer(serializers.ModelSerializer):
    class Meta:
        model = CustomUser
        fields = [
            "first_name",
            "last_name",
            "email",
            "password",
            "faculty",
            "department",
            "year_of_graduation",
        ]
        extra_kwargs = {"password": {"write_only": True}}

    def validate_password(self, value: str) -> str:
        """Validate password field."""
        try:
            validate_password(password=value)
        except ValidationError as error:
            raise serializers.ValidationError(error.error_list)

        return value

    def validate_year_of_graduation(self, value: str) -> str:
        """Validate year of graduation field."""

        error_message = "Invalid graduation year."

        if len(value) != 4:
            raise serializers.ValidationError(error_message)

        try:
            date_time_object = datetime.strptime(value, "%Y")
        except ValueError:
            raise serializers.ValidationError(error_message)

        if (
            date_time_object.year < int(constants.MIN_ALLOWED_GRADUATION_YEAR)
            or date_time_object.year > timezone.now().year
        ):
            raise serializers.ValidationError(error_message)

        return value

    def update(self, instance: CustomUser, validated_data: dict[str, Any]) -> None:
        """Overidden method."""

    def create(self, validated_data: dict[str, Any]) -> CustomUser:
        """Create User."""
        user = CustomUser.objects.create(**validated_data)
        user.set_password(validated_data["password"])
        user.save(update_fields=["password"])
        password_changed(user=user, password=validated_data["password"])
        send_user_registration_email_verification_mail(
            user, request=self.context["request"]
        )
        return user


class EmailVerificationSerializer(serializers.ModelSerializer):
    signature = serializers.CharField(
        max_length=500, required=True, write_only=True, source="id"
    )

    class Meta:
        model = EmailVerification
        fields = ["signature"]

    def create(self, validated_data: Any) -> None:
        """Overidden method."""

    def update(
        self, instance: EmailVerification, validated_data: dict[str, Any]
    ) -> None:
        """Update EmailVerification record."""
        instance.is_active = False
        instance.user.is_active = True
        instance.user.save(update_fields=["is_active"])
        instance.save(update_fields=["is_active"])
        manager = ClusterManager(user=instance.user)
        manager.add_user_to_defualt_clusters()
        return instance

    def validate(self, attrs: dict[str, Any]) -> EmailVerification:
        """Verify signature."""
        signature = attrs["id"]

        try:
            max_age = timedelta(hours=constants.EMAIL_VERIFICATION_ACTIVE_PERIOD)
            signer = signing.TimestampSigner()
            verification_id = signer.unsign_object(signature, max_age=max_age)
            self.instance = EmailVerification.objects.get(
                id=verification_id, is_active=True
            )
            return attrs
        except (signing.SignatureExpired, signing.BadSignature):
            raise serializers.ValidationError("Invalid link or link has expired.")
        except EmailVerification.DoesNotExist:
            logger.exception(
                "uia_backend::accounts::api::v1::serializers::validate:: Email verification record not found.",
                stack_info=True,
                extra={"details": verification_id},
            )
            raise serializers.ValidationError("Invalid link or link has expired.")

    def to_representation(self, instance: Any) -> Any:
        return {"message": "Your account has been successfully verified."}


class UserProfileSerializer(serializers.ModelSerializer):
    """Serializer for the Custom User Profile"""

    class Meta:
        model = CustomUser
        fields = [
            "first_name",
            "last_name",
            "profile_picture",
            "cover_photo",
            "phone_number",
            "display_name",
            "year_of_graduation",
            "department",
            "faculty",
            "bio",
            "gender",
            "date_of_birth",
        ]
        read_only_fields = ["year_of_graduation", "department", "faculty"]

    def update(
        self, instance: CustomUser, validated_data: dict[str, Any]
    ) -> CustomUser:
        """
        Update the profile for an existing `CustomUser` instance, given the validated data.
        """
        for attr, value in validated_data.items():
            setattr(instance, attr, value)
        instance.save()
        return instance


class CustomUserSerializer(serializers.ModelSerializer):
    class Meta:
        model = CustomUser
        fields = ["id", "first_name", "last_name", "profile_picture", "follows"]


class FollowsSerializer(serializers.ModelSerializer):
    class Meta:
        model = Follows
        fields = ["user_from", "user_to"]


class ChangePasswordSerializer(serializers.ModelSerializer):
    class Meta:
        model = CustomUser
        fields = ["password"]
        extra_kwargs = {"password": {"write_only": True}}

    def validate_password(self, value: str) -> str:
        """Validate password value."""
        try:
            validate_password(password=value)
        except ValidationError as error:
            raise serializers.ValidationError(error.error_list)

        return value

    def create(self, validated_data: dict[str, Any]) -> None:
        """Overidden method."""

    def update(
        self, instance: CustomUser, validated_data: dict[str, Any]
    ) -> CustomUser:
        """Update users password."""
        instance.set_password(validated_data["password"])
        instance.save(update_fields=["password"])
        password_changed(user=instance, password=validated_data["password"])
        send_user_password_change_email_notification(
            instance, request=self.context["request"]
        )
        return instance

    def to_representation(self, instance: CustomUser) -> dict[str, Any]:
        return {"message": "Password Changed Successfully."}


class LoginSerializer(serializers.Serializer):
    email = serializers.EmailField(max_length=250, required=True, write_only=True)
    password = serializers.CharField(max_length=250, required=True, write_only=True)

    def validate(self, attrs: dict[str, Any]) -> dict[str, Any]:
        """Validate serializer data."""
        data = super().validate(attrs)

        # check that active user with this email exits
        user = CustomUser.objects.filter(email=data["email"], is_active=True).first()

        if user and user.check_password(raw_password=data["password"]):
            data["user"] = user
            return data
        raise serializers.ValidationError(
            "Invalid credentials or your account is inactive."
        )

    def to_representation(self, instance: dict[str, Any]) -> dict[str, Any]:
        data = {"auth_token": str(AccessToken.for_user(user=instance["user"]))}
        return data


class RestPasswordRequestSerializer(serializers.ModelSerializer):
    email = serializers.EmailField(source="user__email", write_only=True)

    class Meta:
        model = PasswordResetAttempt
        fields = ["email"]

    def validate_email(self, value: str) -> CustomUser:
        """Validate that user with email exists."""
        user = CustomUser.objects.filter(email=value, is_active=True).first()

        if not user:
            raise serializers.ValidationError(
                "Invalid email address. No active user with this credentials was found."
            )

        return user

    def create(self, validated_data: dict[str, Any]) -> Any:
        """Create password reset attempt."""
        user = validated_data["user__email"]
        otp, signed_otp = generate_reset_password_otp()

        reset_record = PasswordResetAttempt.objects.create(
            user=user,
            signed_otp=signed_otp,
            expiration_datetime=timezone.now()
            + timedelta(minutes=constants.PASSWORD_RESET_ACTIVE_PERIOD),
        )
        send_password_reset_otp_email_notification(
            user=user, otp=otp, internal_tracker_id=reset_record.internal_tracker_id
        )
        return reset_record

    def update(
        self, instance: PasswordResetAttempt, validated_data: dict[str, Any]
    ) -> None:
        """Overiden method."""

    def to_representation(self, instance: PasswordResetAttempt) -> dict[str, Any]:
        return {"message": "OTP has been sent to this email address."}


class VerifyResetPasswordOTPSerializer(serializers.ModelSerializer):
    otp = serializers.CharField(
        source="signed_otp", max_length=6, min_length=6, write_only=True
    )
    email = serializers.EmailField(source="user__email", write_only=True)

    password_change_key = serializers.CharField(
        source="generate_signed_identifier", read_only=True
    )

    class Meta:
        model = PasswordResetAttempt
        fields = ["otp", "email", "password_change_key"]

    def validate_email(self, value: str) -> CustomUser:
        """Validate that user with email exists."""
        user = CustomUser.objects.filter(email=value, is_active=True).first()

        if not user:
            raise serializers.ValidationError(
                "Invalid email address. No active user with this credentials was found."
            )

        return user

    def validate(self, attrs: dict[str, Any]) -> dict[str, Any]:
        """Validate otp sent is correct and not expired."""
        attrs = super().validate(attrs)

        user = attrs["user__email"]

        # validate otp
        signer = signing.Signer()
        signed_otp = signer.sign(attrs["signed_otp"])

        reset_record = PasswordResetAttempt.objects.filter(
            user=user,
            signed_otp=signed_otp,
            status=PasswordResetAttempt.STATUS_PENDING,
            expiration_datetime__gte=timezone.now(),
        ).first()

        if reset_record is None:
            raise serializers.ValidationError(
                {"otp": "Invalid otp or otp has expired."}
            )

        self.instance = reset_record
        return attrs

    def update(
        self, instance: PasswordResetAttempt, validated_data: dict[str, Any]
    ) -> PasswordResetAttempt:
        """Update record state."""
        instance.status = PasswordResetAttempt.STATUS_OTP_VERIFIED
        instance.save(update_fields=["status"])
        return instance

    def create(self, validated_data: Any) -> Any:
        """Overidden method."""


class ResetPasswordSerializer(serializers.ModelSerializer):
    email = serializers.EmailField(source="user__email", write_only=True)

    password_change_key = serializers.CharField(
        source="generate_signed_identifier", write_only=True
    )

    new_password = serializers.CharField(source="user__password", write_only=True)

    class Meta:
        model = PasswordResetAttempt
        fields = ["new_password", "email", "password_change_key"]

    def validate_email(self, value: str) -> CustomUser:
        """Validate that user with email exists."""
        user = CustomUser.objects.filter(email=value, is_active=True).first()

        if not user:
            raise serializers.ValidationError(
                "Invalid email address. No active user with this credentials was found."
            )

        return user

    def validate_new_password(self, value: str) -> str:
        """Validate new password."""

        try:
            validate_password(password=value)
        except ValidationError as error:
            raise serializers.ValidationError(error.error_list)

        return value

    def validate(self, attrs: dict[str, Any]) -> dict[str, Any]:
        """Validate password reset details."""

        attrs = super().validate(attrs)
        user = attrs["user__email"]

        signer = signing.TimestampSigner()

        try:
            record_id = signer.unsign(attrs["generate_signed_identifier"])
        except signing.BadSignature:
            raise serializers.ValidationError(
                {
                    "password_change_key": "Invalid password_change_key or session has expired. Please restart process."
                }
            )

        reset_record = PasswordResetAttempt.objects.filter(
            id=record_id,
            user=user,
            status=PasswordResetAttempt.STATUS_OTP_VERIFIED,
            expiration_datetime__gte=timezone.now(),
        ).first()

        if reset_record is None:
            raise serializers.ValidationError(
                {
                    "password_change_key": "Invalid password_change_key or session has expired. Please restart process."
                }
            )
        self.instance = reset_record
        return attrs

    def update(
        self, instance: PasswordResetAttempt, validated_data: dict[str, Any]
    ) -> PasswordResetAttempt:
        """Update record status and change users password."""
        instance.status = PasswordResetAttempt.STATUS_SUCCESS
        instance.user.set_password(validated_data["user__password"])

        instance.user.save(update_fields=["password"])
        instance.save(update_fields=["status"])

        return instance

    def to_representation(self, instance: PasswordResetAttempt) -> dict[str, str]:
        return {"message": "Password Reset Successfully."}


class FriendshipInvitationSerializer(serializers.ModelSerializer):
    sent_to = serializers.PrimaryKeyRelatedField(
        source="user",
        queryset=CustomUser.objects.filter(is_active=True, is_verified=True),
    )

    class Meta:
        model = FriendShipInvitation
        fields = [
            "id",
            "sent_to",
            "status",
            "created_by",
            "created_datetime",
            "updated_datetime",
        ]
        read_only_fields = ["id", "created_by", "created_datetime", "updated_datetime"]

    def validate_status(self, value: int) -> int:
        """Validate value of status."""
        instance: FriendShipInvitation | None = self.instance
        user = self.context["request"].user

        return_status = FriendShipInvitation.INVITATION_STATUS_PENDING

        if (
            instance
            and instance.status == FriendShipInvitation.INVITATION_STATUS_PENDING
        ):
            if user == instance.user and value in [
                FriendShipInvitation.INVITATION_STATUS_ACCEPTED,
                FriendShipInvitation.INVITATION_STATUS_REJECTED,
            ]:
                return_status = value
            elif (
                user == instance.created_by
                and value == FriendShipInvitation.INVITATION_STATUS_CANCLED
            ):
                return_status = value

        return return_status

    def validate_sent_to(self, value: CustomUser) -> CustomUser:
        """validate sent_to."""
        user = self.context["request"].user

        # ensure users can send invitations to thier self
        # ensure users cant send invitation to their friends
        if (user == value) or FriendShip.objects.filter(
            users__in=[user, value],
        ).exists():
            raise serializers.ValidationError(
                "Invalid user. Can not send inivitation to this user."
            )

        return value

    def validate(self, attrs: dict[str, Any]) -> dict[str, Any]:
        """Validate invitation data."""
        attrs = super().validate(attrs)

        # we want to ensure that user can creata a new invitation when one aready exits
        if (
            self.instance is None
            and FriendShipInvitation.objects.filter(
                created_by=self.context["request"].user,
                user=attrs["user"],
                status=FriendShipInvitation.INVITATION_STATUS_PENDING,
            ).exists()
        ):
            raise serializers.ValidationError(
                "Can not send new invitation. You already have a pending invitation sent to this user."
            )

        return attrs

    def update(
        self, instance: FriendShipInvitation, validated_data: dict[str, Any]
    ) -> FriendShipInvitation:
        """Update user invitation."""
        # we want to ensure only invitatio status can be updated
        validated_data.pop("user", None)

        # we want to ensure that we dont change anything
        # after status has transitioned from pending
        if instance.status != FriendShipInvitation.INVITATION_STATUS_PENDING:
            return instance

        super().update(instance, validated_data)
        if instance.status == FriendShipInvitation.INVITATION_STATUS_ACCEPTED:
            self.__accept_friendship_invitation(instance)

        return instance

    def __accept_friendship_invitation(
        self,
        instance: FriendShipInvitation,
    ) -> None:
        """Create friendship object when user accepts invitation."""

        friendship_record = FriendShip.objects.create()

        UserFriendShipSettings.objects.create(
            friendship=friendship_record,
            invitation=instance,
            user=instance.user,
        )
        UserFriendShipSettings.objects.create(
            friendship=friendship_record,
            invitation=instance,
            user=instance.created_by,
        )


class UserFriendShipSettingsSerializer(serializers.ModelSerializer):
    users = serializers.ListField(
        child=serializers.PrimaryKeyRelatedField(read_only=True),
        source="friendship__users",
    )

    class Meta:
        model = UserFriendShipSettings
        fields = ["id", "is_blocked", "users", "created_datetime", "updated_datetime"]
        read_only_fields = ["id", "created_datetime", "updated_datetime"]<|MERGE_RESOLUTION|>--- conflicted
+++ resolved
@@ -13,12 +13,9 @@
 from uia_backend.accounts.models import (
     CustomUser,
     EmailVerification,
-<<<<<<< HEAD
     Follows,
-=======
     FriendShip,
     FriendShipInvitation,
->>>>>>> 6a22a282
     PasswordResetAttempt,
     UserFriendShipSettings,
 )
