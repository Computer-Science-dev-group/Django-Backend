--- conflicted
+++ resolved
@@ -5,10 +5,7 @@
 from django.shortcuts import get_object_or_404
 from django.utils.decorators import method_decorator
 from django.views.decorators.cache import cache_page
-<<<<<<< HEAD
 from django_filters.rest_framework import DjangoFilterBackend
-=======
->>>>>>> 7325a00a
 from drf_spectacular.utils import OpenApiExample, extend_schema
 from rest_framework import filters, generics, permissions
 from rest_framework.request import Request
@@ -41,15 +38,10 @@
 
     serializer_class = ClusterSerializer
     permission_classes = [permissions.IsAuthenticated]
-<<<<<<< HEAD
-    filter_backends = [DjangoFilterBackend, filters.SearchFilter]
-    search_fields = ["title"]
-=======
     filter_backends = [filters.SearchFilter, filters.OrderingFilter]
     search_fields = ["title"]
     ordering_fields = ["title", "created_datetime"]
     ordering = ["-created_datetime"]
->>>>>>> 7325a00a
 
     @extend_schema(
         examples=[
