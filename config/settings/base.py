--- conflicted
+++ resolved
@@ -74,12 +74,10 @@
 
 LOCAL_APPS = [
     # Your stuff: custom apps go here
-<<<<<<< HEAD
     "uia_backend.accounts",
-=======
->>>>>>> 50d8736e
     "uia_backend.notification",
 ]
+
 # https://docs.djangoproject.com/en/dev/ref/settings/#installed-apps
 INSTALLED_APPS = DJANGO_APPS + THIRD_PARTY_APPS + LOCAL_APPS
 
